#!/usr/bin/env python3

import logging
import subprocess
import os
import time
import shutil
from collections import defaultdict
import random
import json
import csv


MAX_RETRY = 2
SLEEP_BETWEEN_RETRIES = 5
CLICKHOUSE_BINARY_PATH = "/usr/bin/clickhouse"
CLICKHOUSE_ODBC_BRIDGE_BINARY_PATH = "/usr/bin/clickhouse-odbc-bridge"

TRIES_COUNT = 10
MAX_TIME_SECONDS = 3600

MAX_TIME_IN_SANDBOX = 20 * 60   # 20 minutes
TASK_TIMEOUT = 8 * 60 * 60      # 8 hours

def get_tests_to_run(pr_info):
    result = set([])
    changed_files = pr_info['changed_files']

    if changed_files is None:
        return []

    for fpath in changed_files:
        if 'tests/integration/test_' in fpath:
            logging.info('File %s changed and seems like integration test', fpath)
            result.add(fpath.split('/')[2])
    return list(result)


def filter_existing_tests(tests_to_run, repo_path):
    result = []
    for relative_test_path in tests_to_run:
        if os.path.exists(os.path.join(repo_path, 'tests/integration', relative_test_path)):
            result.append(relative_test_path)
        else:
            logging.info("Skipping test %s, seems like it was removed", relative_test_path)
    return result


def _get_deselect_option(tests):
    return ' '.join(['--deselect {}'.format(t) for t in tests])


def parse_test_results_output(fname):
    read = False
    description_output = []
    with open(fname, 'r') as out:
        for line in out:
            if read and line.strip() and not line.startswith('=='):
                description_output.append(line.strip())
            if 'short test summary info' in line:
                read = True
    return description_output


def get_counters(output):
    counters = {
        "ERROR": set([]),
        "PASSED": set([]),
        "FAILED": set([]),
    }

    for line in output:
        if '.py' in line:
            line_arr = line.strip().split(' ')
            state = line_arr[0]
            test_name = ' '.join(line_arr[1:])
            if ' - ' in test_name:
                test_name = test_name[:test_name.find(' - ')]
            if state in counters:
                counters[state].add(test_name)
            else:
                logging.info("Strange line %s", line)
        else:
            logging.info("Strange line %s")
    return {k: list(v) for k, v in counters.items()}


def parse_test_times(fname):
    read = False
    description_output = []
    with open(fname, 'r') as out:
        for line in out:
            if read and '==' in line:
                break
            if read and line.strip():
                description_output.append(line.strip())
            if 'slowest durations' in line:
                read = True
    return description_output


def get_test_times(output):
    result = defaultdict(float)
    for line in output:
        if '.py' in line:
            line_arr = line.strip().split(' ')
            test_time = line_arr[0]
            test_name = ' '.join([elem for elem in line_arr[2:] if elem])
            if test_name not in result:
                result[test_name] = 0.0
            result[test_name] += float(test_time[:-1])
    return result


def clear_ip_tables_and_restart_daemons():
    logging.info("Dump iptables after run %s", subprocess.check_output("iptables -L", shell=True))
    try:
        logging.info("Killing all alive docker containers")
        subprocess.check_output("docker kill $(docker ps -q)", shell=True)
    except subprocess.CalledProcessError as err:
        logging.info("docker kill excepted: " + str(err))

    try:
        logging.info("Removing all docker containers")
        subprocess.check_output("docker rm $(docker ps -a -q) --force", shell=True)
    except subprocess.CalledProcessError as err:
        logging.info("docker rm excepted: " + str(err))

    try:
        logging.info("Stopping docker daemon")
        subprocess.check_output("service docker stop", shell=True)
    except subprocess.CalledProcessError as err:
        logging.info("docker stop excepted: " + str(err))

    try:
        for i in range(200):
            try:
                logging.info("Restarting docker %s", i)
                subprocess.check_output("service docker start", shell=True)
                subprocess.check_output("docker ps", shell=True)
                break
            except subprocess.CalledProcessError as err:
                time.sleep(0.5)
                logging.info("Waiting docker to start, current %s", str(err))
        else:
            raise Exception("Docker daemon doesn't responding")
    except subprocess.CalledProcessError as err:
        logging.info("Can't reload docker: " + str(err))

    iptables_iter = 0
    try:
        for i in range(1000):
            iptables_iter = i
            # when rules will be empty, it will raise exception
            subprocess.check_output("iptables -D DOCKER-USER 1", shell=True)
    except subprocess.CalledProcessError as err:
        logging.info("All iptables rules cleared, " + str(iptables_iter) + "iterations, last error: " + str(err))


class ClickhouseIntegrationTestsRunner:

    def __init__(self, result_path, params):
        self.result_path = result_path
        self.params = params

        self.image_versions = self.params['docker_images_with_versions']
        self.shuffle_groups = self.params['shuffle_test_groups']
        self.flaky_check = 'flaky check' in self.params['context_name']
        self.start_time = time.time()
        self.soft_deadline_time = self.start_time + (TASK_TIMEOUT - MAX_TIME_IN_SANDBOX)

    def path(self):
        return self.result_path

    def base_path(self):
        return os.path.join(str(self.result_path), '../')

    def should_skip_tests(self):
        return []

    def get_image_with_version(self, name):
        if name in self.image_versions:
            return name + ":" + self.image_versions[name]
        logging.warn("Cannot find image %s in params list %s", name, self.image_versions)
        if ':' not in name:
            return name + ":latest"
        return name

    def get_single_image_version(self):
        name = self.get_images_names()[0]
        if name in self.image_versions:
            return self.image_versions[name]
        logging.warn("Cannot find image %s in params list %s", name, self.image_versions)
        return 'latest'

    def shuffle_test_groups(self):
        return self.shuffle_groups != 0

    @staticmethod
    def get_images_names():
        return ["yandex/clickhouse-integration-tests-runner", "yandex/clickhouse-mysql-golang-client",
                "yandex/clickhouse-mysql-java-client", "yandex/clickhouse-mysql-js-client",
                "yandex/clickhouse-mysql-php-client", "yandex/clickhouse-postgresql-java-client",
                "yandex/clickhouse-integration-test", "yandex/clickhouse-kerberos-kdc",
                "yandex/clickhouse-integration-helper", ]


    def _can_run_with(self, path, opt):
        with open(path, 'r') as script:
            for line in script:
                if opt in line:
                    return True
        return False

    def _install_clickhouse(self, debs_path):
        for package in ('clickhouse-common-static_', 'clickhouse-server_', 'clickhouse-client', 'clickhouse-common-static-dbg_'):  # order matters
            logging.info("Installing package %s", package)
            for f in os.listdir(debs_path):
                if package in f:
                    full_path = os.path.join(debs_path, f)
                    logging.info("Package found in %s", full_path)
                    log_name = "install_" + f + ".log"
                    log_path = os.path.join(str(self.path()), log_name)
                    with open(log_path, 'w') as log:
                        cmd = "dpkg -i {}".format(full_path)
                        logging.info("Executing installation cmd %s", cmd)
                        retcode = subprocess.Popen(cmd, shell=True, stderr=log, stdout=log).wait()
                        if retcode == 0:
                            logging.info("Instsallation of %s successfull", full_path)
                        else:
                            raise Exception("Installation of %s failed", full_path)
                    break
            else:
                raise Exception("Package with {} not found".format(package))
        logging.info("Unstripping binary")
        # logging.info("Unstring %s", subprocess.check_output("eu-unstrip /usr/bin/clickhouse {}".format(CLICKHOUSE_BINARY_PATH), shell=True))

        logging.info("All packages installed")
        os.chmod(CLICKHOUSE_BINARY_PATH, 0o777)
        os.chmod(CLICKHOUSE_ODBC_BRIDGE_BINARY_PATH, 0o777)
        result_path_bin = os.path.join(str(self.base_path()), "clickhouse")
        result_path_bridge = os.path.join(str(self.base_path()), "clickhouse-odbc-bridge")
        shutil.copy(CLICKHOUSE_BINARY_PATH, result_path_bin)
        shutil.copy(CLICKHOUSE_ODBC_BRIDGE_BINARY_PATH, result_path_bridge)
        return None, None

    def _compress_logs(self, path, result_path):
        subprocess.check_call("tar czf {} -C {} .".format(result_path, path), shell=True)  # STYLE_CHECK_ALLOW_SUBPROCESS_CHECK_CALL

    def _get_all_tests(self, repo_path):
        image_cmd = self._get_runner_image_cmd(repo_path)
        cmd = "cd {}/tests/integration && ./runner {} ' --setup-plan' | grep '::' | sed 's/ (fixtures used:.*//g' | sed 's/^ *//g' > all_tests.txt".format(repo_path, image_cmd)
        logging.info("Getting all tests with cmd '%s'", cmd)
        subprocess.check_call(cmd, shell=True)  # STYLE_CHECK_ALLOW_SUBPROCESS_CHECK_CALL

        all_tests_file_path = "{}/tests/integration/all_tests.txt".format(repo_path)
        if not os.path.isfile(all_tests_file_path) or os.path.getsize(all_tests_file_path) == 0:
            raise Exception("There is something wrong with getting all tests list: file '{}' is empty or does not exist.".format(all_tests_file_path))

        all_tests = []
        with open(all_tests_file_path, "r") as all_tests_file:
            for line in all_tests_file:
                all_tests.append(line.strip())
        return list(sorted(all_tests))

    def _get_parallel_tests(self, repo_path):
        parallel_tests_file_path = "{}/tests/integration/all_tests.txt".format(repo_path)
        if not os.path.isfile(parallel_tests_file_path) or os.path.getsize(parallel_tests_file_path) == 0:
            raise Exception("There is something wrong with getting all tests list: file '{}' is empty or does not exist.".format(parallel_tests_file_path))

        parallel_tests = []
        with open(parallel_tests_file_path, "r") as parallel_tests_file:
            for line in parallel_tests_file:
                all_tests.append(line.strip())
        return list(sorted(parallel_tests))

    def group_test_by_file(self, tests):
        result = {}
        for test in tests:
            test_file = test.split('::')[0]
            if test_file not in result:
                result[test_file] = []
            result[test_file].append(test)
        return result

    def _update_counters(self, main_counters, current_counters):
        for test in current_counters["PASSED"]:
            if test not in main_counters["PASSED"] and test not in main_counters["FLAKY"]:
                is_flaky = False
                if test in main_counters["FAILED"]:
                    main_counters["FAILED"].remove(test)
                    is_flaky = True
                if test in main_counters["ERROR"]:
                    main_counters["ERROR"].remove(test)
                    is_flaky = True

                if is_flaky:
                    main_counters["FLAKY"].append(test)
                else:
                    main_counters["PASSED"].append(test)

        for state in ("ERROR", "FAILED"):
            for test in current_counters[state]:
                if test in main_counters["FLAKY"]:
                    continue
                if test in main_counters["PASSED"]:
                    main_counters["PASSED"].remove(test)
                    main_counters["FLAKY"].append(test)
                    continue
                if test not in main_counters[state]:
                    main_counters[state].append(test)

    def _get_runner_image_cmd(self, repo_path):
        image_cmd = ''
        if self._can_run_with(os.path.join(repo_path, "tests/integration", "runner"), '--docker-image-version'):
            for img in self.get_images_names():
                if img == "yandex/clickhouse-integration-tests-runner":
                    runner_version = self.get_single_image_version()
                    logging.info("Can run with custom docker image version %s", runner_version)
                    image_cmd += ' --docker-image-version={} '.format(runner_version)
                else:
                    if self._can_run_with(os.path.join(repo_path, "tests/integration", "runner"), '--docker-compose-images-tags'):
                        image_cmd += '--docker-compose-images-tags={} '.format(self.get_image_with_version(img))
        else:
            image_cmd = ''
            logging.info("Cannot run with custom docker image version :(")
        return image_cmd

    def run_test_group(self, repo_path, test_group, tests_in_group, num_tries):
        counters = {
            "ERROR": [],
            "PASSED": [],
            "FAILED": [],
            "SKIPPED": [],
            "FLAKY": [],
        }
        tests_times = defaultdict(float)

        if self.soft_deadline_time < time.time():
            for test in tests_in_group:
                logging.info("Task timeout exceeded, skipping %s", test)
                counters["SKIPPED"].append(test)
                tests_times[test] = 0
            log_name = None
            log_path = None
            return counters, tests_times, log_name, log_path

        image_cmd = self._get_runner_image_cmd(repo_path)
        test_group_str = test_group.replace('/', '_').replace('.', '_')

        for i in range(num_tries):
            logging.info("Running test group %s for the %s retry", test_group, i)
            clear_ip_tables_and_restart_daemons()

            output_path = os.path.join(str(self.path()), "test_output_" + test_group_str + "_" + str(i) + ".log")
            log_name = "integration_run_" + test_group_str + "_" + str(i) + ".txt"
            log_path = os.path.join(str(self.path()), log_name)
            logging.info("Will wait output inside %s", output_path)

            test_names = set([])
            for test_name in tests_in_group:
                if test_name not in counters["PASSED"]:
                    if '[' in test_name:
                        test_names.add(test_name[:test_name.find('[')])
                    else:
                        test_names.add(test_name)

            test_cmd = ' '.join([test for test in sorted(test_names)])
            cmd = "cd {}/tests/integration && ./runner {} -t {} --parallel 10 '-ss -rfEp --color=no --durations=0 {}' | tee {}".format(
                repo_path, image_cmd, test_cmd, _get_deselect_option(self.should_skip_tests()), output_path)

            with open(log_path, 'w') as log:
                logging.info("Executing cmd: %s", cmd)
                retcode = subprocess.Popen(cmd, shell=True, stderr=log, stdout=log).wait()
                if retcode == 0:
                    logging.info("Run %s group successfully", test_group)
                else:
                    logging.info("Some tests failed")

            if os.path.exists(output_path):
                lines = parse_test_results_output(output_path)
                new_counters = get_counters(lines)
                times_lines = parse_test_times(output_path)
                new_tests_times = get_test_times(times_lines)
                self._update_counters(counters, new_counters)
                for test_name, test_time in new_tests_times.items():
                    tests_times[test_name] = test_time
                os.remove(output_path)
            if len(counters["PASSED"]) + len(counters["FLAKY"]) == len(tests_in_group):
                logging.info("All tests from group %s passed", test_group)
                break
            if len(counters["PASSED"]) + len(counters["FLAKY"]) >= 0 and len(counters["FAILED"]) == 0 and len(counters["ERROR"]) == 0:
                logging.info("Seems like all tests passed but some of them are skipped or deselected. Ignoring them and finishing group.")
                break
        else:
            for test in tests_in_group:
                if test not in counters["PASSED"] and test not in counters["ERROR"] and test not in counters["FAILED"]:
                    counters["ERROR"].append(test)

        return counters, tests_times, log_name, log_path

    def run_flaky_check(self, repo_path, build_path):
        pr_info = self.params['pr_info']

        # pytest swears, if we require to run some tests which was renamed or deleted
        tests_to_run = filter_existing_tests(get_tests_to_run(pr_info), repo_path)
        if not tests_to_run:
            logging.info("No tests to run found")
            return 'success', 'Nothing to run', [('Nothing to run', 'OK')], ''

        self._install_clickhouse(build_path)
        logging.info("Found '%s' tests to run", ' '.join(tests_to_run))
        result_state = "success"
        description_prefix = "No flaky tests: "
        start = time.time()
        logging.info("Starting check with retries")
        final_retry = 0
        log_paths = []
        for i in range(TRIES_COUNT):
            final_retry += 1
            logging.info("Running tests for the %s time", i)
            counters, tests_times, _, log_path = self.run_test_group(repo_path, "flaky", tests_to_run, 1)
            log_paths.append(log_path)
            if counters["FAILED"]:
                logging.info("Found failed tests: %s", ' '.join(counters["FAILED"]))
                description_prefix = "Flaky tests found: "
                result_state = "failure"
                break
            if counters["ERROR"]:
                description_prefix = "Flaky tests found: "
                logging.info("Found error tests: %s", ' '.join(counters["ERROR"]))
                # NOTE "error" result state will restart the whole test task, so we use "failure" here
                result_state = "failure"
                break
            assert len(counters["FLAKY"]) == 0
            logging.info("Try is OK, all tests passed, going to clear env")
            clear_ip_tables_and_restart_daemons()
            logging.info("And going to sleep for some time")
            if time.time() - start > MAX_TIME_SECONDS:
                logging.info("Timeout reached, going to finish flaky check")
                break
            time.sleep(5)

        logging.info("Finally all tests done, going to compress test dir")
        test_logs = os.path.join(str(self.path()), "./test_dir.tar")
        self._compress_logs("{}/tests/integration".format(repo_path), test_logs)
        logging.info("Compression finished")

        test_result = []
        for state in ("ERROR", "FAILED", "PASSED", "SKIPPED", "FLAKY"):
            if state == "PASSED":
                text_state = "OK"
            elif state == "FAILED":
                text_state = "FAIL"
            else:
                text_state = state
            test_result += [(c + ' (✕' + str(final_retry) + ')', text_state, "{:.2f}".format(tests_times[c])) for c in counters[state]]
        status_text = description_prefix + ', '.join([str(n).lower().replace('failed', 'fail') + ': ' + str(len(c)) for n, c in counters.items()])

        return result_state, status_text, test_result, [test_logs] + log_paths

    def run_impl(self, repo_path, build_path):
        if self.flaky_check:
            return self.run_flaky_check(repo_path, build_path)

        self._install_clickhouse(build_path)
        logging.info("Dump iptables before run %s", subprocess.check_output("iptables -L", shell=True))
        all_tests = self._get_all_tests(repo_path)
        parallel_tests = self._get_parallel_tests(repo_path)
        logging.info("Found %s tests first 3 %s", len(all_tests), ' '.join(all_tests[:3]))
        filtered_parallel_tests = filter(lambda test: test in all_tests, parallel_tests)
        filtered_unparallel_tests = filter(lambda test: test not in parallel_tests, all_tests)
        not_found_tests =  filter(lambda test: test not in all_tests, parallel_tests)
        logging.info("Found %s tests first 3 %s, parallel %s, other %s", len(all_tests), ' '.join(all_tests[:3]), len(filtered_parallel_tests), len(filtered_unparallel_tests))
        logging.info("Not found %s tests first 3 %s", len(not_found_tests), ' '.join(not_found_tests[:3]))

        grouped_tests = self.group_test_by_file(filtered_unparallel_tests)
        logging.info("Found %s tests groups", len(grouped_tests))

        counters = {
            "ERROR": [],
            "PASSED": [],
            "FAILED": [],
            "SKIPPED": [],
            "FLAKY": [],
        }
        tests_times = defaultdict(float)

        logs = []
        items_to_run = list()
        items_to_run += list(("parallel", filtered_parallel_tests))
        items_to_run += list(grouped_tests.items())

        logging.info("Total test groups %s", len(items_to_run))
        if self.shuffle_test_groups():
            logging.info("Shuffling test groups")
            random.shuffle(items_to_run)

        for group, tests in items_to_run:
<<<<<<< HEAD
            logging.info("Running test group %s containing %s tests", group, len(tests))
            group_counters, group_test_times, log_name, log_path = self.run_test_group(repo_path, group, tests, MAX_RETRY)
=======
            logging.info("Running test group %s countaining %s tests", group, len(tests))
            group_counters, group_test_times, _, log_path = self.run_test_group(repo_path, group, tests, MAX_RETRY)
>>>>>>> 95c87d4d
            total_tests = 0
            for counter, value in group_counters.items():
                logging.info("Tests from group %s stats, %s count %s", group, counter, len(value))
                counters[counter] += value
                logging.info("Totally have %s with status %s", len(counters[counter]), counter)
                total_tests += len(counters[counter])
            logging.info("Totally finished tests %s/%s", total_tests, len(all_tests))

            for test_name, test_time in group_test_times.items():
                tests_times[test_name] = test_time
            logs.append(log_path)
            if len(counters["FAILED"]) + len(counters["ERROR"]) >= 20:
                logging.info("Collected more than 20 failed/error tests, stopping")
                break

        logging.info("Finally all tests done, going to compress test dir")
        test_logs = os.path.join(str(self.path()), "./test_dir.tar")
        self._compress_logs("{}/tests/integration".format(repo_path), test_logs)
        logging.info("Compression finished")

        if counters["FAILED"] or counters["ERROR"]:
            logging.info("Overall status failure, because we have tests in FAILED or ERROR state")
            result_state = "failure"
        else:
            logging.info("Overall success!")
            result_state = "success"

        test_result = []
        for state in ("ERROR", "FAILED", "PASSED", "SKIPPED", "FLAKY"):
            if state == "PASSED":
                text_state = "OK"
            elif state == "FAILED":
                text_state = "FAIL"
            else:
                text_state = state
            test_result += [(c, text_state, "{:.2f}".format(tests_times[c])) for c in counters[state]]

        failed_sum = len(counters['FAILED']) + len(counters['ERROR'])
        status_text = "fail: {}, passed: {}, flaky: {}".format(failed_sum, len(counters['PASSED']), len(counters['FLAKY']))

        if self.soft_deadline_time < time.time():
            status_text = "Timeout, " + status_text
            result_state = "failure"

        counters['FLAKY'] = []
        if not counters or sum(len(counter) for counter in counters.values()) == 0:
            status_text = "No tests found for some reason! It's a bug"
            result_state = "failure"

        if '(memory)' in self.params['context_name']:
            result_state = "success"

        return result_state, status_text, test_result, [test_logs] + logs

def write_results(results_file, status_file, results, status):
    with open(results_file, 'w') as f:
        out = csv.writer(f, delimiter='\t')
        out.writerows(results)
    with open(status_file, 'w') as f:
        out = csv.writer(f, delimiter='\t')
        out.writerow(status)

if __name__ == "__main__":
    logging.basicConfig(level=logging.INFO, format='%(asctime)s %(message)s')

    repo_path = os.environ.get("CLICKHOUSE_TESTS_REPO_PATH")
    build_path = os.environ.get("CLICKHOUSE_TESTS_BUILD_PATH")
    result_path = os.environ.get("CLICKHOUSE_TESTS_RESULT_PATH")
    params_path = os.environ.get("CLICKHOUSE_TESTS_JSON_PARAMS_PATH")

    params = json.loads(open(params_path, 'r').read())
    runner = ClickhouseIntegrationTestsRunner(result_path, params)

    logging.info("Running tests")
    state, description, test_results, _ = runner.run_impl(repo_path, build_path)
    logging.info("Tests finished")

    status = (state, description)
    out_results_file = os.path.join(str(runner.path()), "test_results.tsv")
    out_status_file = os.path.join(str(runner.path()), "check_status.tsv")
    write_results(out_results_file, out_status_file, test_results, status)
    logging.info("Result written")<|MERGE_RESOLUTION|>--- conflicted
+++ resolved
@@ -497,13 +497,8 @@
             random.shuffle(items_to_run)
 
         for group, tests in items_to_run:
-<<<<<<< HEAD
-            logging.info("Running test group %s containing %s tests", group, len(tests))
-            group_counters, group_test_times, log_name, log_path = self.run_test_group(repo_path, group, tests, MAX_RETRY)
-=======
             logging.info("Running test group %s countaining %s tests", group, len(tests))
             group_counters, group_test_times, _, log_path = self.run_test_group(repo_path, group, tests, MAX_RETRY)
->>>>>>> 95c87d4d
             total_tests = 0
             for counter, value in group_counters.items():
                 logging.info("Tests from group %s stats, %s count %s", group, counter, len(value))
