--- conflicted
+++ resolved
@@ -26,88 +26,6 @@
     else:
         raise Exception(f"Cannot deduce image name based on check name {check_name}")
 
-<<<<<<< HEAD
-
-def dowload_build_with_progress(url, path):
-    logging.info("Downloading from %s to temp path %s", url, path)
-    for i in range(DOWNLOAD_RETRIES_COUNT):
-        try:
-            with open(path, 'wb') as f:
-                response = requests.get(url, stream=True)
-                response.raise_for_status()
-                total_length = response.headers.get('content-length')
-                if total_length is None or int(total_length) == 0:
-                    logging.info("No content-length, will download file without progress")
-                    f.write(response.content)
-                else:
-                    dl = 0
-                    total_length = int(total_length)
-                    logging.info("Content length is %ld bytes", total_length)
-                    for data in response.iter_content(chunk_size=4096):
-                        dl += len(data)
-                        f.write(data)
-                        if sys.stdout.isatty():
-                            done = int(50 * dl / total_length)
-                            percent = int(100 * float(dl) / total_length)
-                            eq_str = '=' * done
-                            space_str = ' ' * (50 - done)
-                            sys.stdout.write(f"\r[{eq_str}{space_str}] {percent}%")
-                            sys.stdout.flush()
-            break
-        except Exception as ex:
-            sys.stdout.write("\n")
-            time.sleep(3)
-            logging.info("Exception while downloading %s, retry %s", ex, i + 1)
-            if os.path.exists(path):
-                os.remove(path)
-    else:
-        raise Exception(f"Cannot download dataset from {url}, all retries exceeded")
-
-    sys.stdout.write("\n")
-    logging.info("Downloading finished")
-
-
-def download_builds(result_path, build_urls):
-    for url in build_urls:
-        if url.endswith('.deb'):
-            fname = os.path.basename(url)
-            logging.info("Will download %s to %s", fname, result_path)
-            dowload_build_with_progress(url, os.path.join(result_path, fname))
-
-
-def get_build_config(build_number, repo_path):
-    ci_config_path = os.path.join(repo_path, "tests/ci/ci_config.json")
-    with open(ci_config_path, 'r', encoding='utf-8') as ci_config:
-        config_dict = json.load(ci_config)
-        return config_dict['build_config'][build_number]
-
-def get_build_urls(build_config_str, reports_path):
-    for root, _, files in os.walk(reports_path):
-        for f in files:
-            if build_config_str in f :
-                logging.info("Found build report json %s", f)
-                with open(os.path.join(root, f), 'r', encoding='utf-8') as file_handler:
-                    build_report = json.load(file_handler)
-                    return build_report['build_urls']
-    return []
-
-def build_config_to_string(build_config):
-    if build_config["package-type"] == "performance":
-        return "performance"
-
-    return "_".join([
-        build_config['compiler'],
-        build_config['build-type'] if build_config['build-type'] else "relwithdebuginfo",
-        build_config['sanitizer'] if build_config['sanitizer'] else "none",
-        build_config['bundled'],
-        build_config['splitted'],
-        "tidy" if build_config['tidy'] == "enable" else "notidy",
-        "with_coverage" if build_config['with_coverage'] else "without_coverage",
-        build_config['package-type'],
-    ])
-
-=======
->>>>>>> c1d8beed
 def get_run_command(builds_path, result_path, server_log_path, kill_timeout, additional_envs, image, flaky_check, tests_to_run):
     additional_options = ['--hung-check']
     additional_options.append('--print-time')
@@ -183,12 +101,7 @@
     reports_path = os.getenv("REPORTS_PATH", "./reports")
 
     check_name = sys.argv[1]
-<<<<<<< HEAD
-    build_number = int(sys.argv[2])
-    kill_timeout = int(sys.argv[3])
-=======
     kill_timeout = int(sys.argv[2])
->>>>>>> c1d8beed
     flaky_check = 'flaky' in check_name.lower()
 
     if not os.path.exists(temp_path):
@@ -206,10 +119,7 @@
             commit = get_commit(gh, pr_info.sha)
             commit.create_status(context=check_name, description='Not found changed stateless tests', state='success')
             sys.exit(0)
-<<<<<<< HEAD
-=======
 
->>>>>>> c1d8beed
 
     image_name = get_image_name(check_name)
     docker_image = get_image_with_version(reports_path, image_name)
@@ -230,10 +140,6 @@
 
     run_log_path = os.path.join(result_path, "runlog.log")
 
-<<<<<<< HEAD
-    download_builds(packages_path, urls)
-=======
->>>>>>> c1d8beed
     run_command = get_run_command(packages_path, result_path, server_log_path, kill_timeout, [], docker_image, flaky_check, tests_to_run)
     logging.info("Going to run func tests: %s", run_command)
 
