#pragma once

#include <Core/Block.h>
#include <IO/WriteBuffer.h>
#include <IO/WriteBufferValidUTF8.h>
#include <DataStreams/JSONRowOutputStream.h>

namespace DB
{

<<<<<<< HEAD
class FormatSettingsJSON;
=======
struct FormatSettingsJSON;
>>>>>>> 5241a8b0

/** The stream for outputting data in the JSONCompact format.
  */
class JSONCompactRowOutputStream : public JSONRowOutputStream
{
public:
    JSONCompactRowOutputStream(WriteBuffer & ostr_, const Block & sample_, bool write_statistics_, const FormatSettingsJSON & settings);

    void writeField(const IColumn & column, const IDataType & type, size_t row_num) override;
    void writeFieldDelimiter() override;
    void writeRowStartDelimiter() override;
    void writeRowEndDelimiter() override;

protected:
    void writeTotals() override;
    void writeExtremes() override;
};

}<|MERGE_RESOLUTION|>--- conflicted
+++ resolved
@@ -8,11 +8,7 @@
 namespace DB
 {
 
-<<<<<<< HEAD
-class FormatSettingsJSON;
-=======
 struct FormatSettingsJSON;
->>>>>>> 5241a8b0
 
 /** The stream for outputting data in the JSONCompact format.
   */
