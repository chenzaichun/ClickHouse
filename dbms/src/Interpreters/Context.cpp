--- conflicted
+++ resolved
@@ -282,7 +282,7 @@
         external_models.reset();
         background_pool.reset();
         schedule_pool.reset();
-<<<<<<< HEAD
+        ddl_worker.reset();
 
         /// Close trace pipe - definitely nobody needs to write there after
         /// databases shutdown
@@ -298,9 +298,6 @@
         trace_pipe.open();
         trace_collector.reset(new TraceCollector(trace_log, trace_collector_stop.get_future()));
         trace_collector_thread.start(*trace_collector);
-=======
-        ddl_worker.reset();
->>>>>>> 5b850bad
     }
 
 private:
