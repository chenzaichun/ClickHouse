--- conflicted
+++ resolved
@@ -99,19 +99,17 @@
 
     virtual ~ExternalLoader();
 
-<<<<<<< HEAD
     void addObjectFromDatabase(
             const std::string & database_name,
             const std::string & object_name,
             std::shared_ptr<IExternalLoadable> loadable_object);
 
     void removeObject(const std::string & database_name, const std::string & name);
-=======
+
     /// Should be called after creating an instance of a derived class.
     /// Loads the objects immediately and starts a separate thread to update them once in each 'reload_period' seconds.
     /// This function does nothing if called again.
     void init(bool throw_on_error);
->>>>>>> 8ef7f358
 
     /// Forcibly reloads all loadable objects.
     void reload();
@@ -125,13 +123,8 @@
     LoadablePtr tryGetLoadable(const std::string & database_name, const std::string & name) const;
 
 protected:
-<<<<<<< HEAD
     virtual std::shared_ptr<IExternalLoadable> create(const std::string & name, const Configuration & config,
-                                                      const std::string & config_prefix) = 0;
-=======
-    virtual std::unique_ptr<IExternalLoadable> create(const std::string & name, const Configuration & config,
                                                       const std::string & config_prefix) const = 0;
->>>>>>> 8ef7f358
 
     class LockedObjectsMap
     {
@@ -149,9 +142,6 @@
 private:
     std::once_flag is_initialized_flag;
 
-    /// Protects all data, currently used to avoid races between updating thread and SYSTEM queries
-    mutable std::mutex all_mutex;
-
     // TODO: fix this later
     /// Protects only objects map.
     /** Reading and assignment of "loadable" should be done under mutex.
@@ -159,18 +149,15 @@
       */
     mutable std::mutex map_mutex;
 
-<<<<<<< HEAD
+
     /// name -> loadable.
-    ObjectsMap loadable_objects_from_filesystem;
-=======
+    mutable ObjectsMap loadable_objects_from_filesystem;
+
     /// Protects all data, currently used to avoid races between updating thread and SYSTEM queries.
     /// The mutex is recursive because creating of objects might be recursive, i.e.
     /// creating objects might cause creating other objects.
     mutable std::recursive_mutex all_mutex;
 
-    /// name -> loadable.
-    mutable ObjectsMap loadable_objects;
-
     struct LoadableCreationInfo
     {
         std::string name;
@@ -181,13 +168,13 @@
 
     /// Objects which should be reloaded soon.
     mutable std::unordered_map<std::string, LoadableCreationInfo> objects_to_reload;
->>>>>>> 8ef7f358
 
     // TODO: describe this later
     mutable std::mutex database_objects_map_mutex;
 
     // TODO: написать, что эти объекты гарантированно не пересекаются с объектами из файловой системы
-    ObjectsMap loadable_objects_from_databases; // This objects created by ddl queries like `CREATE DICTIONARY`
+    // This objects created by ddl queries like `CREATE DICTIONARY`
+    mutable ObjectsMap loadable_objects_from_databases;
 
     // TODO: fix this description
     /// Here are loadable objects, that has been never loaded successfully.
@@ -195,14 +182,10 @@
     mutable std::unordered_map<std::string, FailedLoadableInfo> failed_loadable_objects;
 
     /// Both for loadable_objects and failed_loadable_objects.
-<<<<<<< HEAD
     using TimePoint = std::chrono::system_clock::time_point;
-    std::unordered_map<std::string, TimePoint> update_times;
-=======
-    mutable std::unordered_map<std::string, std::chrono::system_clock::time_point> update_times;
->>>>>>> 8ef7f358
-
-    std::unordered_map<std::string, std::unordered_set<std::string>> loadable_objects_defined_in_config;
+    mutable std::unordered_map<std::string, TimePoint> update_times;
+
+    mutable std::unordered_map<std::string, std::unordered_set<std::string>> loadable_objects_defined_in_config;
 
     mutable pcg64 rnd_engine{randomSeed()};
 
@@ -221,22 +204,12 @@
 
     std::unordered_map<std::string, Poco::Timestamp> last_modification_times;
 
-<<<<<<< HEAD
-private:
-    /// Check objects definitions in config files and reload or/and add new ones if the definition is changed
-    /// If loadable_name is not empty, load only loadable object with name loadable_name
-    void reloadFromConfigFiles(bool throw_on_error, bool force_reload = false, const std::string & loadable_name = "");
-
-    void reloadFromConfigFile(const std::string & config_path, const bool throw_on_error,
-                                const bool force_reload, const std::string & loadable_name);
-=======
     void initImpl(bool throw_on_error);
 
     /// Check objects definitions in config files and reload or/and add new ones if the definition is changed
     /// If loadable_name is not empty, load only loadable object with name loadable_name
     void reloadFromConfigFiles(bool throw_on_error, bool force_reload = false, const std::string & loadable_name = "");
     void reloadFromConfigFile(const std::string & config_path, const bool force_reload, const std::string & loadable_name);
->>>>>>> 8ef7f358
 
     /// Check config files and update expired loadable objects
     void reloadAndUpdate(bool throw_on_error = false);
@@ -250,15 +223,14 @@
 
     void reloadPeriodically();
 
-<<<<<<< HEAD
-    bool checkLoadableObjectToUpdate(LoadableInfo & object, const std::string & name, bool throw_on_error = false);
+    bool checkLoadableObjectToUpdate(LoadableInfo & object,
+                                     const std::string & name,
+                                     bool throw_on_error = false) const;
 
     TimePoint getNextUpdateTime(const LoadablePtr & loadable);
-=======
     void finishReload(const std::string & loadable_name, bool throw_on_error) const;
     void finishAllReloads(bool throw_on_error) const;
     void finishReloadImpl(const LoadableCreationInfo & creation_info, bool throw_on_error) const;
->>>>>>> 8ef7f358
 
     LoadablePtr getLoadableImpl(const std::string & name, bool throw_on_error) const;
     LoadablePtr getLoadableFromDatabasesImpl(const std::string & name, bool throw_on_error) const;
