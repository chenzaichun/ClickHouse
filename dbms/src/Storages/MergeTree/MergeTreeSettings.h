#pragma once

#include <Core/Defines.h>
#include <Core/SettingsCommon.h>


namespace Poco
{
    namespace Util
    {
        class AbstractConfiguration;
    }
}


namespace DB
{

class ASTStorage;

/** Settings for the MergeTree family of engines.
  * Could be loaded from config or from a CREATE TABLE query (SETTINGS clause).
  */
struct MergeTreeSettings : public SettingsCollection<MergeTreeSettings>
{

#define LIST_OF_MERGE_TREE_SETTINGS(M) \
    M(SettingUInt64, index_granularity, 8192, "How many rows correspond to one primary key value.") \
    \
    /** Merge settings. */ \
    M(SettingUInt64, max_bytes_to_merge_at_max_space_in_pool, 150ULL * 1024 * 1024 * 1024, "Maximum in total size of parts to merge, when there are maximum free threads in background pool (or entries in replication queue).") \
    M(SettingUInt64, max_bytes_to_merge_at_min_space_in_pool, 1024 * 1024, "Maximum in total size of parts to merge, when there are minimum free threads in background pool (or entries in replication queue).") \
    M(SettingUInt64, max_replicated_merges_in_queue, 16, "How many tasks of merging parts are allowed simultaneously in ReplicatedMergeTree queue.") \
    M(SettingUInt64, number_of_free_entries_in_pool_to_lower_max_size_of_merge, 8, "When there is less than specified number of free entries in pool (or replicated queue), start to lower maximum size of merge to process (or to put in queue). This is to allow small merges to process - not filling the pool with long running merges.") \
    M(SettingSeconds, old_parts_lifetime, 8 * 60, "How many seconds to keep obsolete parts.") \
    M(SettingSeconds, temporary_directories_lifetime, 86400, "How many seconds to keep tmp_-directories.") \
    \
    /** Inserts settings. */ \
    M(SettingUInt64, parts_to_delay_insert, 150, "If table contains at least that many active parts in single partition, artificially slow down insert into table.") \
    M(SettingUInt64, parts_to_throw_insert, 300, "If more than this number active parts in single partition, throw 'Too many parts ...' exception.") \
    M(SettingUInt64, max_delay_to_insert, 1, "Max delay of inserting data into MergeTree table in seconds, if there are a lot of unmerged parts in single partition.") \
    M(SettingUInt64, max_parts_in_total, 100000, "If more than this number active parts in all partitions in total, throw 'Too many parts ...' exception.") \
    \
    /** Replication settings. */ \
    M(SettingUInt64, replicated_deduplication_window, 100, "How many last blocks of hashes should be kept in ZooKeeper (old blocks will be deleted).") \
    M(SettingUInt64, replicated_deduplication_window_seconds, 7 * 24 * 60 * 60 /* one week */, "Similar to \"replicated_deduplication_window\", but determines old blocks by their lifetime. Hash of an inserted block will be deleted (and the block will not be deduplicated after) if it outside of one \"window\". You can set very big replicated_deduplication_window to avoid duplicating INSERTs during that period of time.") \
    M(SettingUInt64, max_replicated_logs_to_keep, 10000, "How many records may be in log, if there is inactive replica.") \
    M(SettingUInt64, min_replicated_logs_to_keep, 100, "Keep about this number of last records in ZooKeeper log, even if they are obsolete. It doesn't affect work of tables: used only to diagnose ZooKeeper log before cleaning.") \
    M(SettingSeconds, prefer_fetch_merged_part_time_threshold, 3600, "If time passed after replication log entry creation exceeds this threshold and sum size of parts is greater than \"prefer_fetch_merged_part_size_threshold\", prefer fetching merged part from replica instead of doing merge locally. To speed up very long merges.") \
    M(SettingUInt64, prefer_fetch_merged_part_size_threshold, 10ULL * 1024 * 1024 * 1024, "If sum size of parts exceeds this threshold and time passed after replication log entry creation is greater than \"prefer_fetch_merged_part_time_threshold\", prefer fetching merged part from replica instead of doing merge locally. To speed up very long merges.") \
    M(SettingUInt64, max_suspicious_broken_parts, 10, "Max broken parts, if more - deny automatic deletion.") \
    M(SettingUInt64, max_files_to_modify_in_alter_columns, 75, "Not apply ALTER if number of files for modification(deletion, addition) more than this.") \
    M(SettingUInt64, max_files_to_remove_in_alter_columns, 50, "Not apply ALTER, if number of files for deletion more than this.") \
    M(SettingFloat, replicated_max_ratio_of_wrong_parts, 0.5, "If ratio of wrong parts to total number of parts is less than this - allow to start.") \
    M(SettingUInt64, replicated_max_parallel_fetches, 0, "Limit parallel fetches.") \
    M(SettingUInt64, replicated_max_parallel_fetches_for_table, 0, "Limit parallel fetches for one table.") \
    M(SettingUInt64, replicated_max_parallel_fetches_for_host, DEFAULT_COUNT_OF_HTTP_CONNECTIONS_PER_ENDPOINT, "Limit parallel fetches from endpoint (actually pool size).") \
    M(SettingUInt64, replicated_max_parallel_sends, 0, "Limit parallel sends.") \
    M(SettingUInt64, replicated_max_parallel_sends_for_table, 0, "Limit parallel sends for one table.") \
    M(SettingBool, replicated_can_become_leader, true, "If true, Replicated tables replicas on this node will try to acquire leadership.") \
    M(SettingSeconds, zookeeper_session_expiration_check_period, 60, "ZooKeeper session expiration check period, in seconds.") \
    \
    /** Check delay of replicas settings. */ \
    M(SettingUInt64, check_delay_period, 60, "Period to check replication delay and compare with other replicas.") \
    M(SettingUInt64, cleanup_delay_period, 30, "Period to clean old queue logs, blocks hashes and parts.") \
    M(SettingUInt64, cleanup_delay_period_random_add, 10, "Add uniformly distributed value from 0 to x seconds to cleanup_delay_period to avoid thundering herd effect and subsequent DoS of ZooKeeper in case of very large number of tables.") \
    M(SettingUInt64, min_relative_delay_to_yield_leadership, 120, "Minimal delay from other replicas to yield leadership. Here and further 0 means unlimited.") \
    M(SettingUInt64, min_relative_delay_to_close, 300, "Minimal delay from other replicas to close, stop serving requests and not return Ok during status check.") \
    M(SettingUInt64, min_absolute_delay_to_close, 0, "Minimal absolute delay to close, stop serving requests and not return Ok during status check.") \
    M(SettingUInt64, enable_vertical_merge_algorithm, 1, "Enable usage of Vertical merge algorithm.") \
    M(SettingUInt64, vertical_merge_algorithm_min_rows_to_activate, 16 * DEFAULT_MERGE_BLOCK_SIZE, "Minimal (approximate) sum of rows in merging parts to activate Vertical merge algorithm.") \
    M(SettingUInt64, vertical_merge_algorithm_min_columns_to_activate, 11, "Minimal amount of non-PK columns to activate Vertical merge algorithm.") \
    \
    /** Compatibility settings */ \
    M(SettingBool, compatibility_allow_sampling_expression_not_in_primary_key, false, "Allow to create a table with sampling expression not in primary key. This is needed only to temporarily allow to run the server with wrong tables for backward compatibility.") \
    M(SettingBool, use_minimalistic_checksums_in_zookeeper, true, "Use small format (dozens bytes) for part checksums in ZooKeeper instead of ordinary ones (dozens KB). Before enabling check that all replicas support new format.") \
    M(SettingBool, use_minimalistic_part_header_in_zookeeper, false, "Store part header (checksums and columns) in a compact format and a single part znode instead of separate znodes (<part>/columns and <part>/checksums). This can dramatically reduce snapshot size in ZooKeeper. Before enabling check that all replicas support new format.") \
    M(SettingUInt64, finished_mutations_to_keep, 100, "How many records about mutations that are done to keep. If zero, then keep all of them.") \
    M(SettingUInt64, min_merge_bytes_to_use_direct_io, 10ULL * 1024 * 1024 * 1024, "Minimal amount of bytes to enable O_DIRECT in merge (0 - disabled).") \
<<<<<<< HEAD
    M(SettingUInt64, index_granularity_bytes, 10 * 1024 * 1024, "Approximate amount of bytes in single granule (0 - disabled).") \
    M(SettingInt64, merge_with_ttl_timeout, 3600 * 24, "Minimal time in seconds, when merge with TTL can be repeated.")
=======
    M(SettingUInt64, index_granularity_bytes, 0, "Approximate amount of bytes in single granule (0 - disabled).") \
    M(SettingInt64, merge_with_ttl_timeout, 3600 * 24, "Minimal time in seconds, when merge with TTL can be repeated.") \
    M(SettingBool, write_final_mark, 1, "Write final mark after end of column (0 - disabled, do nothing if index_granularity_bytes=0)")
>>>>>>> eeddc11a

    DECLARE_SETTINGS_COLLECTION(LIST_OF_MERGE_TREE_SETTINGS)

    /// Settings that should not change after the creation of a table.
#define APPLY_FOR_IMMUTABLE_MERGE_TREE_SETTINGS(M) \
    M(index_granularity)

    void loadFromConfig(const String & config_elem, const Poco::Util::AbstractConfiguration & config);

    /// NOTE: will rewrite the AST to add immutable settings.
    void loadFromQuery(ASTStorage & storage_def);
};

}<|MERGE_RESOLUTION|>--- conflicted
+++ resolved
@@ -77,14 +77,9 @@
     M(SettingBool, use_minimalistic_part_header_in_zookeeper, false, "Store part header (checksums and columns) in a compact format and a single part znode instead of separate znodes (<part>/columns and <part>/checksums). This can dramatically reduce snapshot size in ZooKeeper. Before enabling check that all replicas support new format.") \
     M(SettingUInt64, finished_mutations_to_keep, 100, "How many records about mutations that are done to keep. If zero, then keep all of them.") \
     M(SettingUInt64, min_merge_bytes_to_use_direct_io, 10ULL * 1024 * 1024 * 1024, "Minimal amount of bytes to enable O_DIRECT in merge (0 - disabled).") \
-<<<<<<< HEAD
     M(SettingUInt64, index_granularity_bytes, 10 * 1024 * 1024, "Approximate amount of bytes in single granule (0 - disabled).") \
-    M(SettingInt64, merge_with_ttl_timeout, 3600 * 24, "Minimal time in seconds, when merge with TTL can be repeated.")
-=======
-    M(SettingUInt64, index_granularity_bytes, 0, "Approximate amount of bytes in single granule (0 - disabled).") \
     M(SettingInt64, merge_with_ttl_timeout, 3600 * 24, "Minimal time in seconds, when merge with TTL can be repeated.") \
     M(SettingBool, write_final_mark, 1, "Write final mark after end of column (0 - disabled, do nothing if index_granularity_bytes=0)")
->>>>>>> eeddc11a
 
     DECLARE_SETTINGS_COLLECTION(LIST_OF_MERGE_TREE_SETTINGS)
 
