#include <Storages/MergeTree/MergeTreeData.h>
#include <Interpreters/SyntaxAnalyzer.h>
#include <Interpreters/ExpressionAnalyzer.h>
#include <Storages/MergeTree/MergeTreeSequentialBlockInputStream.h>
#include <Storages/MergeTree/MergedBlockOutputStream.h>
#include <Storages/MergeTree/checkDataPart.h>
#include <Storages/StorageMergeTree.h>
#include <Storages/StorageReplicatedMergeTree.h>
#include <Storages/AlterCommands.h>
#include <Parsers/ASTNameTypePair.h>
#include <Parsers/ASTLiteral.h>
#include <Parsers/ASTFunction.h>
#include <Parsers/ASTPartition.h>
#include <Parsers/ExpressionListParsers.h>
#include <Parsers/parseQuery.h>
#include <Parsers/queryToString.h>
#include <DataStreams/ExpressionBlockInputStream.h>
#include <DataStreams/MarkInCompressedFile.h>
#include <Formats/ValuesRowInputStream.h>
#include <DataStreams/copyData.h>
#include <IO/WriteBufferFromFile.h>
#include <IO/WriteBufferFromString.h>
#include <Compression/CompressedReadBuffer.h>
#include <IO/ReadBufferFromMemory.h>
#include <IO/ConcatReadBuffer.h>
#include <IO/HexWriteBuffer.h>
#include <IO/Operators.h>
#include <DataTypes/DataTypeDate.h>
#include <DataTypes/DataTypeDateTime.h>
#include <DataTypes/DataTypeEnum.h>
#include <DataTypes/NestedUtils.h>
#include <DataTypes/DataTypeArray.h>
#include <DataTypes/DataTypeNullable.h>
#include <Functions/FunctionFactory.h>
#include <Functions/IFunction.h>
#include <Common/Increment.h>
#include <Common/SimpleIncrement.h>
#include <Common/escapeForFileName.h>
#include <Common/StringUtils/StringUtils.h>
#include <Common/Stopwatch.h>
#include <Common/typeid_cast.h>
#include <Common/localBackup.h>
#include <Interpreters/PartLog.h>

#include <Poco/DirectoryIterator.h>

#include <boost/range/adaptor/filtered.hpp>

#include <algorithm>
#include <iomanip>
#include <set>
#include <thread>
#include <typeinfo>
#include <typeindex>
#include <optional>


namespace ProfileEvents
{
    extern const Event RejectedInserts;
    extern const Event DelayedInserts;
    extern const Event DelayedInsertsMilliseconds;
}

namespace CurrentMetrics
{
    extern const Metric DelayedInserts;
}


namespace DB
{

namespace ErrorCodes
{
    extern const int BAD_ARGUMENTS;
    extern const int MEMORY_LIMIT_EXCEEDED;
    extern const int SYNTAX_ERROR;
    extern const int INVALID_PARTITION_VALUE;
    extern const int METADATA_MISMATCH;
    extern const int PART_IS_TEMPORARILY_LOCKED;
    extern const int TOO_MANY_PARTS;
    extern const int INCOMPATIBLE_COLUMNS;
    extern const int CANNOT_UPDATE_COLUMN;
    extern const int CANNOT_ALLOCATE_MEMORY;
    extern const int CANNOT_MUNMAP;
    extern const int CANNOT_MREMAP;
    extern const int BAD_TTL_EXPRESSION;
}


MergeTreeData::MergeTreeData(
    const String & database_, const String & table_,
    const String & full_path_, const ColumnsDescription & columns_,
    const IndicesDescription & indices_,
    Context & context_,
    const String & date_column_name,
    const ASTPtr & partition_by_ast_,
    const ASTPtr & order_by_ast_,
    const ASTPtr & primary_key_ast_,
    const ASTPtr & sample_by_ast_,
    const ASTPtr & ttl_table_ast_,
    const MergingParams & merging_params_,
    const MergeTreeSettings & settings_,
    bool require_part_metadata_,
    bool attach,
    BrokenPartCallback broken_part_callback_)
    : global_context(context_),
    index_granularity_info(settings_),
    merging_params(merging_params_),
    settings(settings_),
    partition_by_ast(partition_by_ast_),
    sample_by_ast(sample_by_ast_),
    ttl_table_ast(ttl_table_ast_),
    require_part_metadata(require_part_metadata_),
    database_name(database_), table_name(table_),
    full_path(full_path_),
    broken_part_callback(broken_part_callback_),
    log_name(database_name + "." + table_name), log(&Logger::get(log_name)),
    data_parts_by_info(data_parts_indexes.get<TagByInfo>()),
    data_parts_by_state_and_info(data_parts_indexes.get<TagByStateAndInfo>())
{
    setPrimaryKeyIndicesAndColumns(order_by_ast_, primary_key_ast_, columns_, indices_);

    /// NOTE: using the same columns list as is read when performing actual merges.
    merging_params.check(getColumns().getAllPhysical());

    if (sample_by_ast)
    {
        sampling_expr_column_name = sample_by_ast->getColumnName();

        if (!primary_key_sample.has(sampling_expr_column_name)
            && !attach && !settings.compatibility_allow_sampling_expression_not_in_primary_key) /// This is for backward compatibility.
            throw Exception("Sampling expression must be present in the primary key", ErrorCodes::BAD_ARGUMENTS);

        auto syntax = SyntaxAnalyzer(global_context).analyze(sample_by_ast, getColumns().getAllPhysical());
        columns_required_for_sampling = ExpressionAnalyzer(sample_by_ast, syntax, global_context)
            .getRequiredSourceColumns();
    }
    MergeTreeDataFormatVersion min_format_version(0);
    if (!date_column_name.empty())
    {
        try
        {
            partition_by_ast = makeASTFunction("toYYYYMM", std::make_shared<ASTIdentifier>(date_column_name));
            initPartitionKey();

            if (minmax_idx_date_column_pos == -1)
                throw Exception("Could not find Date column", ErrorCodes::BAD_TYPE_OF_FIELD);
        }
        catch (Exception & e)
        {
            /// Better error message.
            e.addMessage("(while initializing MergeTree partition key from date column `" + date_column_name + "`)");
            throw;
        }
    }
    else
    {
        is_custom_partitioned = true;
        initPartitionKey();
        min_format_version = MERGE_TREE_DATA_MIN_FORMAT_VERSION_WITH_CUSTOM_PARTITIONING;
    }

    setTTLExpressions(columns_.getColumnTTLs(), ttl_table_ast_);

    auto path_exists = Poco::File(full_path).exists();
    /// Creating directories, if not exist.
    Poco::File(full_path).createDirectories();

    Poco::File(full_path + "detached").createDirectory();

    String version_file_path = full_path + "format_version.txt";
    auto version_file_exists = Poco::File(version_file_path).exists();
    // When data path or file not exists, ignore the format_version check
    if (!attach || !path_exists || !version_file_exists)
    {
        format_version = min_format_version;
        WriteBufferFromFile buf(version_file_path);
        writeIntText(format_version.toUnderType(), buf);
    }
    else if (Poco::File(version_file_path).exists())
    {
        ReadBufferFromFile buf(version_file_path);
        UInt32 read_format_version;
        readIntText(read_format_version, buf);
        format_version = read_format_version;
        if (!buf.eof())
            throw Exception("Bad version file: " + version_file_path, ErrorCodes::CORRUPTED_DATA);
    }
    else
        format_version = 0;

    if (format_version < min_format_version)
    {
        if (min_format_version == MERGE_TREE_DATA_MIN_FORMAT_VERSION_WITH_CUSTOM_PARTITIONING.toUnderType())
            throw Exception(
                "MergeTree data format version on disk doesn't support custom partitioning",
                ErrorCodes::METADATA_MISMATCH);
    }

}


MergeTreeData::IndexGranularityInfo::IndexGranularityInfo(const MergeTreeSettings & settings)
    : fixed_index_granularity(settings.index_granularity)
    , index_granularity_bytes(settings.index_granularity_bytes)
{
    /// Granularity is fixed
    if (index_granularity_bytes == 0)
    {
        is_adaptive = false;
        mark_size_in_bytes = sizeof(UInt64) * 2;
        marks_file_extension = ".mrk";
    }
    else
    {
        is_adaptive = true;
        mark_size_in_bytes = sizeof(UInt64) * 3;
        marks_file_extension = ".mrk2";
    }
}


static void checkKeyExpression(const ExpressionActions & expr, const Block & sample_block, const String & key_name)
{
    for (const ExpressionAction & action : expr.getActions())
    {
        if (action.type == ExpressionAction::ARRAY_JOIN)
            throw Exception(key_name + " key cannot contain array joins", ErrorCodes::ILLEGAL_COLUMN);

        if (action.type == ExpressionAction::APPLY_FUNCTION)
        {
            IFunctionBase & func = *action.function_base;
            if (!func.isDeterministic())
                throw Exception(key_name + " key cannot contain non-deterministic functions, "
                    "but contains function " + func.getName(),
                    ErrorCodes::BAD_ARGUMENTS);
        }
    }

    for (const ColumnWithTypeAndName & element : sample_block)
    {
        const ColumnPtr & column = element.column;
        if (column && (column->isColumnConst() || column->isDummy()))
            throw Exception{key_name + " key cannot contain constants", ErrorCodes::ILLEGAL_COLUMN};

        if (element.type->isNullable())
            throw Exception{key_name + " key cannot contain nullable columns", ErrorCodes::ILLEGAL_COLUMN};
    }
}


void MergeTreeData::setPrimaryKeyIndicesAndColumns(
    const ASTPtr & new_order_by_ast, const ASTPtr & new_primary_key_ast,
    const ColumnsDescription & new_columns, const IndicesDescription & indices_description, bool only_check)
{
    if (!new_order_by_ast)
        throw Exception("ORDER BY cannot be empty", ErrorCodes::BAD_ARGUMENTS);

    ASTPtr new_sorting_key_expr_list = extractKeyExpressionList(new_order_by_ast);
    ASTPtr new_primary_key_expr_list = new_primary_key_ast
        ? extractKeyExpressionList(new_primary_key_ast) : new_sorting_key_expr_list->clone();

    if (merging_params.mode == MergeTreeData::MergingParams::VersionedCollapsing)
        new_sorting_key_expr_list->children.push_back(std::make_shared<ASTIdentifier>(merging_params.version_column));

    size_t primary_key_size = new_primary_key_expr_list->children.size();
    size_t sorting_key_size = new_sorting_key_expr_list->children.size();
    if (primary_key_size > sorting_key_size)
        throw Exception("Primary key must be a prefix of the sorting key, but its length: "
            + toString(primary_key_size) + " is greater than the sorting key length: " + toString(sorting_key_size),
            ErrorCodes::BAD_ARGUMENTS);

    Names new_primary_key_columns;
    Names new_sorting_key_columns;

    for (size_t i = 0; i < sorting_key_size; ++i)
    {
        String sorting_key_column = new_sorting_key_expr_list->children[i]->getColumnName();
        new_sorting_key_columns.push_back(sorting_key_column);

        if (i < primary_key_size)
        {
            String pk_column = new_primary_key_expr_list->children[i]->getColumnName();
            if (pk_column != sorting_key_column)
                throw Exception("Primary key must be a prefix of the sorting key, but in position "
                    + toString(i) + " its column is " + pk_column + ", not " + sorting_key_column,
                    ErrorCodes::BAD_ARGUMENTS);

            new_primary_key_columns.push_back(pk_column);
        }
    }

    auto all_columns = new_columns.getAllPhysical();

    if (order_by_ast && only_check)
    {
        /// This is ALTER, not CREATE/ATTACH TABLE. Let us check that all new columns used in the sorting key
        /// expression have just been added (so that the sorting order is guaranteed to be valid with the new key).

        ASTPtr added_key_column_expr_list = std::make_shared<ASTExpressionList>();
        for (size_t new_i = 0, old_i = 0; new_i < sorting_key_size; ++new_i)
        {
            if (old_i < sorting_key_columns.size())
            {
                if (new_sorting_key_columns[new_i] != sorting_key_columns[old_i])
                    added_key_column_expr_list->children.push_back(new_sorting_key_expr_list->children[new_i]);
                else
                    ++old_i;
            }
            else
                added_key_column_expr_list->children.push_back(new_sorting_key_expr_list->children[new_i]);
        }

        if (!added_key_column_expr_list->children.empty())
        {
            auto syntax = SyntaxAnalyzer(global_context).analyze(added_key_column_expr_list, all_columns);
            Names used_columns = ExpressionAnalyzer(added_key_column_expr_list, syntax, global_context)
                .getRequiredSourceColumns();

            NamesAndTypesList deleted_columns;
            NamesAndTypesList added_columns;
            getColumns().getAllPhysical().getDifference(all_columns, deleted_columns, added_columns);

            for (const String & col : used_columns)
            {
                if (!added_columns.contains(col) || deleted_columns.contains(col))
                    throw Exception("Existing column " + col + " is used in the expression that was "
                        "added to the sorting key. You can add expressions that use only the newly added columns",
                        ErrorCodes::BAD_ARGUMENTS);

                if (new_columns.getDefaults().count(col))
                    throw Exception("Newly added column " + col + " has a default expression, so adding "
                        "expressions that use it to the sorting key is forbidden",
                        ErrorCodes::BAD_ARGUMENTS);
            }
        }
    }

    auto new_sorting_key_syntax = SyntaxAnalyzer(global_context).analyze(new_sorting_key_expr_list, all_columns);
    auto new_sorting_key_expr = ExpressionAnalyzer(new_sorting_key_expr_list, new_sorting_key_syntax, global_context)
        .getActions(false);
    auto new_sorting_key_sample =
        ExpressionAnalyzer(new_sorting_key_expr_list, new_sorting_key_syntax, global_context)
        .getActions(true)->getSampleBlock();

    checkKeyExpression(*new_sorting_key_expr, new_sorting_key_sample, "Sorting");

    auto new_primary_key_syntax = SyntaxAnalyzer(global_context).analyze(new_primary_key_expr_list, all_columns);
    auto new_primary_key_expr = ExpressionAnalyzer(new_primary_key_expr_list, new_primary_key_syntax, global_context)
        .getActions(false);

    Block new_primary_key_sample;
    DataTypes new_primary_key_data_types;
    for (size_t i = 0; i < primary_key_size; ++i)
    {
        const auto & elem = new_sorting_key_sample.getByPosition(i);
        new_primary_key_sample.insert(elem);
        new_primary_key_data_types.push_back(elem.type);
    }

    ASTPtr skip_indices_with_primary_key_expr_list = new_primary_key_expr_list->clone();
    ASTPtr skip_indices_with_sorting_key_expr_list = new_sorting_key_expr_list->clone();

    MergeTreeIndices new_indices;

    if (!indices_description.indices.empty())
    {
        std::set<String> indices_names;

        for (const auto & index_ast : indices_description.indices)
        {
            const auto & index_decl = std::dynamic_pointer_cast<ASTIndexDeclaration>(index_ast);

            new_indices.push_back(
                    MergeTreeIndexFactory::instance().get(
                            all_columns,
                            std::dynamic_pointer_cast<ASTIndexDeclaration>(index_decl->clone()),
                            global_context));

            if (indices_names.find(new_indices.back()->name) != indices_names.end())
                throw Exception(
                        "Index with name `" + new_indices.back()->name + "` already exsists",
                        ErrorCodes::LOGICAL_ERROR);

            ASTPtr expr_list = MergeTreeData::extractKeyExpressionList(index_decl->expr->clone());
            for (const auto & expr : expr_list->children)
            {
                skip_indices_with_primary_key_expr_list->children.push_back(expr->clone());
                skip_indices_with_sorting_key_expr_list->children.push_back(expr->clone());
            }

            indices_names.insert(new_indices.back()->name);
        }
    }
    auto syntax_primary = SyntaxAnalyzer(global_context, {}).analyze(
            skip_indices_with_primary_key_expr_list, all_columns);
    auto new_indices_with_primary_key_expr = ExpressionAnalyzer(
            skip_indices_with_primary_key_expr_list, syntax_primary, global_context).getActions(false);

    auto syntax_sorting = SyntaxAnalyzer(global_context, {}).analyze(
            skip_indices_with_sorting_key_expr_list, all_columns);
    auto new_indices_with_sorting_key_expr = ExpressionAnalyzer(
            skip_indices_with_sorting_key_expr_list, syntax_sorting, global_context).getActions(false);

    if (!only_check)
    {
        setColumns(std::move(new_columns));

        order_by_ast = new_order_by_ast;
        sorting_key_columns = std::move(new_sorting_key_columns);
        sorting_key_expr_ast = std::move(new_sorting_key_expr_list);
        sorting_key_expr = std::move(new_sorting_key_expr);

        primary_key_ast = new_primary_key_ast;
        primary_key_columns = std::move(new_primary_key_columns);
        primary_key_expr_ast = std::move(new_primary_key_expr_list);
        primary_key_expr = std::move(new_primary_key_expr);
        primary_key_sample = std::move(new_primary_key_sample);
        primary_key_data_types = std::move(new_primary_key_data_types);

        setIndices(indices_description);
        skip_indices = std::move(new_indices);

        primary_key_and_skip_indices_expr = new_indices_with_primary_key_expr;
        sorting_key_and_skip_indices_expr = new_indices_with_sorting_key_expr;
    }
}


ASTPtr MergeTreeData::extractKeyExpressionList(const ASTPtr & node)
{
    if (!node)
        return std::make_shared<ASTExpressionList>();

    const auto * expr_func = node->as<ASTFunction>();

    if (expr_func && expr_func->name == "tuple")
    {
        /// Primary key is specified in tuple, extract its arguments.
        return expr_func->arguments->clone();
    }
    else
    {
        /// Primary key consists of one column.
        auto res = std::make_shared<ASTExpressionList>();
        res->children.push_back(node);
        return res;
    }
}


void MergeTreeData::initPartitionKey()
{
    ASTPtr partition_key_expr_list = extractKeyExpressionList(partition_by_ast);

    if (partition_key_expr_list->children.empty())
        return;

    {
        auto syntax_result = SyntaxAnalyzer(global_context).analyze(partition_key_expr_list, getColumns().getAllPhysical());
        partition_key_expr = ExpressionAnalyzer(partition_key_expr_list, syntax_result, global_context).getActions(false);
    }

    for (const ASTPtr & ast : partition_key_expr_list->children)
    {
        String col_name = ast->getColumnName();
        partition_key_sample.insert(partition_key_expr->getSampleBlock().getByName(col_name));
    }

    checkKeyExpression(*partition_key_expr, partition_key_sample, "Partition");

    /// Add all columns used in the partition key to the min-max index.
    const NamesAndTypesList & minmax_idx_columns_with_types = partition_key_expr->getRequiredColumnsWithTypes();
    minmax_idx_expr = std::make_shared<ExpressionActions>(minmax_idx_columns_with_types, global_context);
    for (const NameAndTypePair & column : minmax_idx_columns_with_types)
    {
        minmax_idx_columns.emplace_back(column.name);
        minmax_idx_column_types.emplace_back(column.type);
    }

    /// Try to find the date column in columns used by the partition key (a common case).
    bool encountered_date_column = false;
    for (size_t i = 0; i < minmax_idx_column_types.size(); ++i)
    {
        if (typeid_cast<const DataTypeDate *>(minmax_idx_column_types[i].get()))
        {
            if (!encountered_date_column)
            {
                minmax_idx_date_column_pos = i;
                encountered_date_column = true;
            }
            else
            {
                /// There is more than one Date column in partition key and we don't know which one to choose.
                minmax_idx_date_column_pos = -1;
            }
        }
    }
    if (!encountered_date_column)
    {
        for (size_t i = 0; i < minmax_idx_column_types.size(); ++i)
        {
            if (typeid_cast<const DataTypeDateTime *>(minmax_idx_column_types[i].get()))
            {
                if (!encountered_date_column)
                {
                    minmax_idx_time_column_pos = i;
                    encountered_date_column = true;
                }
                else
                {
                    /// There is more than one DateTime column in partition key and we don't know which one to choose.
                   minmax_idx_time_column_pos = -1;
                }
            }
        }
    }
}

namespace
{

void checkTTLExpression(const ExpressionActionsPtr & ttl_expression, const String & result_column_name)
{
    for (const auto & action : ttl_expression->getActions())
    {
        if (action.type == ExpressionAction::APPLY_FUNCTION)
        {
            IFunctionBase & func = *action.function_base;
            if (!func.isDeterministic())
                throw Exception("TTL expression cannot contain non-deterministic functions, "
                    "but contains function " + func.getName(), ErrorCodes::BAD_ARGUMENTS);
        }
    }

    bool has_date_column = false;
    for (const auto & elem : ttl_expression->getRequiredColumnsWithTypes())
    {
        if (typeid_cast<const DataTypeDateTime *>(elem.type.get()) || typeid_cast<const DataTypeDate *>(elem.type.get()))
        {
            has_date_column = true;
            break;
        }
    }

    if (!has_date_column)
        throw Exception("TTL expression should use at least one Date or DateTime column", ErrorCodes::BAD_TTL_EXPRESSION);

    const auto & result_column = ttl_expression->getSampleBlock().getByName(result_column_name);

    if (!typeid_cast<const DataTypeDateTime *>(result_column.type.get())
        && !typeid_cast<const DataTypeDate *>(result_column.type.get()))
    {
        throw Exception("TTL expression result column should have DateTime or Date type, but has "
            + result_column.type->getName(), ErrorCodes::BAD_TTL_EXPRESSION);
    }
}

}


void MergeTreeData::setTTLExpressions(const ColumnsDescription::ColumnTTLs & new_column_ttls,
        const ASTPtr & new_ttl_table_ast, bool only_check)
{
    auto create_ttl_entry = [this](ASTPtr ttl_ast) -> TTLEntry
    {
        auto syntax_result = SyntaxAnalyzer(global_context).analyze(ttl_ast, getColumns().getAllPhysical());
        auto expr = ExpressionAnalyzer(ttl_ast, syntax_result, global_context).getActions(false);

        String result_column = ttl_ast->getColumnName();
        checkTTLExpression(expr, result_column);

        return {expr, result_column};
    };

    if (!new_column_ttls.empty())
    {
        NameSet columns_ttl_forbidden;

        if (partition_key_expr)
            for (const auto & col : partition_key_expr->getRequiredColumns())
                columns_ttl_forbidden.insert(col);

        if (sorting_key_expr)
            for (const auto & col : sorting_key_expr->getRequiredColumns())
                columns_ttl_forbidden.insert(col);

        for (const auto & [name, ast] : new_column_ttls)
        {
            if (columns_ttl_forbidden.count(name))
                throw Exception("Trying to set ttl for key column " + name, ErrorCodes::ILLEGAL_COLUMN);
            else
            {
                auto new_ttl_entry = create_ttl_entry(ast);
                if (!only_check)
                    ttl_entries_by_name.emplace(name, new_ttl_entry);
            }
        }
    }

    if (new_ttl_table_ast)
    {
        auto new_ttl_table_entry = create_ttl_entry(new_ttl_table_ast);
        if (!only_check)
        {
            ttl_table_ast = new_ttl_table_ast;
            ttl_table_entry = new_ttl_table_entry;
        }
    }
}


void MergeTreeData::MergingParams::check(const NamesAndTypesList & columns) const
{
    if (!sign_column.empty() && mode != MergingParams::Collapsing && mode != MergingParams::VersionedCollapsing)
        throw Exception("Sign column for MergeTree cannot be specified in modes except Collapsing or VersionedCollapsing.",
                        ErrorCodes::LOGICAL_ERROR);

    if (!version_column.empty() && mode != MergingParams::Replacing && mode != MergingParams::VersionedCollapsing)
        throw Exception("Version column for MergeTree cannot be specified in modes except Replacing or VersionedCollapsing.",
                        ErrorCodes::LOGICAL_ERROR);

    if (!columns_to_sum.empty() && mode != MergingParams::Summing)
        throw Exception("List of columns to sum for MergeTree cannot be specified in all modes except Summing.",
                        ErrorCodes::LOGICAL_ERROR);

    /// Check that if the sign column is needed, it exists and is of type Int8.
    auto check_sign_column = [this, & columns](bool is_optional, const std::string & storage)
    {
        if (sign_column.empty())
        {
            if (is_optional)
                return;

            throw Exception("Logical error: Sign column for storage " + storage + " is empty", ErrorCodes::LOGICAL_ERROR);
        }

        bool miss_column = true;
        for (const auto & column : columns)
        {
            if (column.name == sign_column)
            {
                if (!typeid_cast<const DataTypeInt8 *>(column.type.get()))
                    throw Exception("Sign column (" + sign_column + ") for storage " + storage + " must have type Int8."
                            " Provided column of type " + column.type->getName() + ".", ErrorCodes::BAD_TYPE_OF_FIELD);
                miss_column = false;
                break;
            }
        }
        if (miss_column)
            throw Exception("Sign column " + sign_column + " does not exist in table declaration.", ErrorCodes::NO_SUCH_COLUMN_IN_TABLE);
    };

    /// that if the version_column column is needed, it exists and is of unsigned integer type.
    auto check_version_column = [this, & columns](bool is_optional, const std::string & storage)
    {
        if (version_column.empty())
        {
            if (is_optional)
                return;

            throw Exception("Logical error: Version column for storage " + storage + " is empty", ErrorCodes::LOGICAL_ERROR);
        }

        bool miss_column = true;
        for (const auto & column : columns)
        {
            if (column.name == version_column)
            {
                if (!column.type->canBeUsedAsVersion())
                    throw Exception("The column " + version_column +
                        " cannot be used as a version column for storage " + storage +
                        " because it is of type " + column.type->getName() +
                        " (must be of an integer type or of type Date or DateTime)", ErrorCodes::BAD_TYPE_OF_FIELD);
                miss_column = false;
                break;
            }
        }
        if (miss_column)
            throw Exception("Version column " + version_column + " does not exist in table declaration.", ErrorCodes::NO_SUCH_COLUMN_IN_TABLE);
    };

    if (mode == MergingParams::Collapsing)
        check_sign_column(false, "CollapsingMergeTree");

    if (mode == MergingParams::Summing)
    {
        /// If columns_to_sum are set, then check that such columns exist.
        for (const auto & column_to_sum : columns_to_sum)
        {
            auto check_column_to_sum_exists = [& column_to_sum](const NameAndTypePair & name_and_type)
            {
                return column_to_sum == Nested::extractTableName(name_and_type.name);
            };
            if (columns.end() == std::find_if(columns.begin(), columns.end(), check_column_to_sum_exists))
                throw Exception(
                        "Column " + column_to_sum + " listed in columns to sum does not exist in table declaration.", ErrorCodes::NO_SUCH_COLUMN_IN_TABLE);
        }
    }

    if (mode == MergingParams::Replacing)
        check_version_column(true, "ReplacingMergeTree");

    if (mode == MergingParams::VersionedCollapsing)
    {
        check_sign_column(false, "VersionedCollapsingMergeTree");
        check_version_column(false, "VersionedCollapsingMergeTree");
    }

    /// TODO Checks for Graphite mode.
}


String MergeTreeData::MergingParams::getModeName() const
{
    switch (mode)
    {
        case Ordinary:      return "";
        case Collapsing:    return "Collapsing";
        case Summing:       return "Summing";
        case Aggregating:   return "Aggregating";
        case Replacing:     return "Replacing";
        case Graphite:      return "Graphite";
        case VersionedCollapsing: return "VersionedCollapsing";
    }

    __builtin_unreachable();
}


Int64 MergeTreeData::getMaxBlockNumber() const
{
    auto lock = lockParts();

    Int64 max_block_num = 0;
    for (const DataPartPtr & part : data_parts_by_info)
        max_block_num = std::max({max_block_num, part->info.max_block, part->info.mutation});

    return max_block_num;
}


void MergeTreeData::loadDataParts(bool skip_sanity_checks)
{
    LOG_DEBUG(log, "Loading data parts");

    Strings part_file_names;
    Poco::DirectoryIterator end;
    for (Poco::DirectoryIterator it(full_path); it != end; ++it)
    {
        /// Skip temporary directories.
        if (startsWith(it.name(), "tmp"))
            continue;

        part_file_names.push_back(it.name());
    }

    DataPartsVector broken_parts_to_remove;
    DataPartsVector broken_parts_to_detach;
    size_t suspicious_broken_parts = 0;

    auto lock = lockParts();
    data_parts_indexes.clear();

    for (const String & file_name : part_file_names)
    {
        MergeTreePartInfo part_info;
        if (!MergeTreePartInfo::tryParsePartName(file_name, &part_info, format_version))
            continue;

        MutableDataPartPtr part = std::make_shared<DataPart>(*this, file_name, part_info);
        part->relative_path = file_name;
        bool broken = false;

        try
        {
            part->loadColumnsChecksumsIndexes(require_part_metadata, true);
        }
        catch (const Exception & e)
        {
            /// Don't count the part as broken if there is not enough memory to load it.
            /// In fact, there can be many similar situations.
            /// But it is OK, because there is a safety guard against deleting too many parts.
            if (e.code() == ErrorCodes::MEMORY_LIMIT_EXCEEDED
                || e.code() == ErrorCodes::CANNOT_ALLOCATE_MEMORY
                || e.code() == ErrorCodes::CANNOT_MUNMAP
                || e.code() == ErrorCodes::CANNOT_MREMAP)
                throw;

            broken = true;
            tryLogCurrentException(__PRETTY_FUNCTION__);
        }
        catch (...)
        {
            broken = true;
            tryLogCurrentException(__PRETTY_FUNCTION__);
        }

        /// Ignore and possibly delete broken parts that can appear as a result of hard server restart.
        if (broken)
        {
            if (part->info.level == 0)
            {
                /// It is impossible to restore level 0 parts.
                LOG_ERROR(log, "Considering to remove broken part " << full_path + file_name << " because it's impossible to repair.");
                broken_parts_to_remove.push_back(part);
            }
            else
            {
                /// Count the number of parts covered by the broken part. If it is at least two, assume that
                /// the broken part was created as a result of merging them and we won't lose data if we
                /// delete it.
                size_t contained_parts = 0;

                LOG_ERROR(log, "Part " << full_path + file_name << " is broken. Looking for parts to replace it.");

                for (const String & contained_name : part_file_names)
                {
                    if (contained_name == file_name)
                        continue;

                    MergeTreePartInfo contained_part_info;
                    if (!MergeTreePartInfo::tryParsePartName(contained_name, &contained_part_info, format_version))
                        continue;

                    if (part->info.contains(contained_part_info))
                    {
                        LOG_ERROR(log, "Found part " << full_path + contained_name);
                        ++contained_parts;
                    }
                }

                if (contained_parts >= 2)
                {
                    LOG_ERROR(log, "Considering to remove broken part " << full_path + file_name << " because it covers at least 2 other parts");
                    broken_parts_to_remove.push_back(part);
                }
                else
                {
                    LOG_ERROR(log, "Detaching broken part " << full_path + file_name
                        << " because it covers less than 2 parts. You need to resolve this manually");
                    broken_parts_to_detach.push_back(part);
                    ++suspicious_broken_parts;
                }
            }

            continue;
        }

        part->modification_time = Poco::File(full_path + file_name).getLastModified().epochTime();
        /// Assume that all parts are Committed, covered parts will be detected and marked as Outdated later
        part->state = DataPartState::Committed;

        if (!data_parts_indexes.insert(part).second)
            throw Exception("Part " + part->name + " already exists", ErrorCodes::DUPLICATE_DATA_PART);
    }

    if (suspicious_broken_parts > settings.max_suspicious_broken_parts && !skip_sanity_checks)
        throw Exception("Suspiciously many (" + toString(suspicious_broken_parts) + ") broken parts to remove.",
            ErrorCodes::TOO_MANY_UNEXPECTED_DATA_PARTS);

    for (auto & part : broken_parts_to_remove)
        part->remove();
    for (auto & part : broken_parts_to_detach)
        part->renameToDetached("");

    /// Delete from the set of current parts those parts that are covered by another part (those parts that
    /// were merged), but that for some reason are still not deleted from the filesystem.
    /// Deletion of files will be performed later in the clearOldParts() method.

    if (data_parts_indexes.size() >= 2)
    {
        /// Now all parts are committed, so data_parts_by_state_and_info == committed_parts_range
        auto prev_jt = data_parts_by_state_and_info.begin();
        auto curr_jt = std::next(prev_jt);

        auto deactivate_part = [&] (DataPartIteratorByStateAndInfo it)
        {
            (*it)->remove_time.store((*it)->modification_time, std::memory_order_relaxed);
            modifyPartState(it, DataPartState::Outdated);
        };

        (*prev_jt)->assertState({DataPartState::Committed});

        while (curr_jt != data_parts_by_state_and_info.end() && (*curr_jt)->state == DataPartState::Committed)
        {
            /// Don't consider data parts belonging to different partitions.
            if ((*curr_jt)->info.partition_id != (*prev_jt)->info.partition_id)
            {
                ++prev_jt;
                ++curr_jt;
                continue;
            }

            if ((*curr_jt)->contains(**prev_jt))
            {
                deactivate_part(prev_jt);
                prev_jt = curr_jt;
                ++curr_jt;
            }
            else if ((*prev_jt)->contains(**curr_jt))
            {
                auto next = std::next(curr_jt);
                deactivate_part(curr_jt);
                curr_jt = next;
            }
            else
            {
                ++prev_jt;
                ++curr_jt;
            }
        }
    }

    calculateColumnSizesImpl();

    LOG_DEBUG(log, "Loaded data parts (" << data_parts_indexes.size() << " items)");
}


/// Is the part directory old.
/// True if its modification time and the modification time of all files inside it is less then threshold.
/// (Only files on the first level of nesting are considered).
static bool isOldPartDirectory(Poco::File & directory, time_t threshold)
{
    if (directory.getLastModified().epochTime() >= threshold)
        return false;

    Poco::DirectoryIterator end;
    for (Poco::DirectoryIterator it(directory); it != end; ++it)
        if (it->getLastModified().epochTime() >= threshold)
            return false;

    return true;
}


void MergeTreeData::clearOldTemporaryDirectories(ssize_t custom_directories_lifetime_seconds)
{
    /// If the method is already called from another thread, then we don't need to do anything.
    std::unique_lock lock(clear_old_temporary_directories_mutex, std::defer_lock);
    if (!lock.try_lock())
        return;

    time_t current_time = time(nullptr);
    ssize_t deadline = (custom_directories_lifetime_seconds >= 0)
        ? current_time - custom_directories_lifetime_seconds
        : current_time - settings.temporary_directories_lifetime.totalSeconds();

    /// Delete temporary directories older than a day.
    Poco::DirectoryIterator end;
    for (Poco::DirectoryIterator it{full_path}; it != end; ++it)
    {
        if (startsWith(it.name(), "tmp_"))
        {
            Poco::File tmp_dir(full_path + it.name());

            try
            {
                if (tmp_dir.isDirectory() && isOldPartDirectory(tmp_dir, deadline))
                {
                    LOG_WARNING(log, "Removing temporary directory " << full_path << it.name());
                    Poco::File(full_path + it.name()).remove(true);
                }
            }
            catch (const Poco::FileNotFoundException &)
            {
                /// If the file is already deleted, do nothing.
            }
        }
    }
}


MergeTreeData::DataPartsVector MergeTreeData::grabOldParts()
{
    DataPartsVector res;

    /// If the method is already called from another thread, then we don't need to do anything.
    std::unique_lock lock(grab_old_parts_mutex, std::defer_lock);
    if (!lock.try_lock())
        return res;

    time_t now = time(nullptr);
    std::vector<DataPartIteratorByStateAndInfo> parts_to_delete;

    {
        auto parts_lock = lockParts();

        auto outdated_parts_range = getDataPartsStateRange(DataPartState::Outdated);
        for (auto it = outdated_parts_range.begin(); it != outdated_parts_range.end(); ++it)
        {
            const DataPartPtr & part = *it;

            auto part_remove_time = part->remove_time.load(std::memory_order_relaxed);

            if (part.unique() && /// Grab only parts that are not used by anyone (SELECTs for example).
                part_remove_time < now &&
                now - part_remove_time > settings.old_parts_lifetime.totalSeconds())
            {
                parts_to_delete.emplace_back(it);
            }
        }

        res.reserve(parts_to_delete.size());
        for (const auto & it_to_delete : parts_to_delete)
        {
            res.emplace_back(*it_to_delete);
            modifyPartState(it_to_delete, DataPartState::Deleting);
        }
    }

    if (!res.empty())
        LOG_TRACE(log, "Found " << res.size() << " old parts to remove.");

    return res;
}


void MergeTreeData::rollbackDeletingParts(const MergeTreeData::DataPartsVector & parts)
{
    auto lock = lockParts();
    for (auto & part : parts)
    {
        /// We should modify it under data_parts_mutex
        part->assertState({DataPartState::Deleting});
        modifyPartState(part, DataPartState::Outdated);
    }
}

void MergeTreeData::removePartsFinally(const MergeTreeData::DataPartsVector & parts)
{
    {
        auto lock = lockParts();

        /// TODO: use data_parts iterators instead of pointers
        for (auto & part : parts)
        {
            auto it = data_parts_by_info.find(part->info);
            if (it == data_parts_by_info.end())
                throw Exception("Deleting data part " + part->name + " doesn't exist", ErrorCodes::LOGICAL_ERROR);

            (*it)->assertState({DataPartState::Deleting});

            data_parts_indexes.erase(it);
        }
    }

    /// Data parts is still alive (since DataPartsVector holds shared_ptrs) and contain useful metainformation for logging
    /// NOTE: There is no need to log parts deletion somewhere else, all deleting parts pass through this function and pass away
    if (auto part_log = global_context.getPartLog(database_name))
    {
        PartLogElement part_log_elem;

        part_log_elem.event_type = PartLogElement::REMOVE_PART;
        part_log_elem.event_time = time(nullptr);
        part_log_elem.duration_ms = 0;

        part_log_elem.database_name = database_name;
        part_log_elem.table_name = table_name;

        for (auto & part : parts)
        {
            part_log_elem.partition_id = part->info.partition_id;
            part_log_elem.part_name = part->name;
            part_log_elem.bytes_compressed_on_disk = part->bytes_on_disk;
            part_log_elem.rows = part->rows_count;

            part_log->add(part_log_elem);
        }
    }
}

void MergeTreeData::clearOldPartsFromFilesystem()
{
    auto parts_to_remove = grabOldParts();

    for (const DataPartPtr & part : parts_to_remove)
    {
        LOG_DEBUG(log, "Removing part from filesystem " << part->name);
        part->remove();
    }

    removePartsFinally(parts_to_remove);
}

void MergeTreeData::setPath(const String & new_full_path)
{
    if (Poco::File{new_full_path}.exists())
        throw Exception{"Target path already exists: " + new_full_path, ErrorCodes::DIRECTORY_ALREADY_EXISTS};

    Poco::File(full_path).renameTo(new_full_path);

    global_context.dropCaches();
    full_path = new_full_path;
}

void MergeTreeData::dropAllData()
{
    LOG_TRACE(log, "dropAllData: waiting for locks.");

    auto lock = lockParts();

    LOG_TRACE(log, "dropAllData: removing data from memory.");

    data_parts_indexes.clear();
    column_sizes.clear();

    global_context.dropCaches();

    LOG_TRACE(log, "dropAllData: removing data from filesystem.");

    Poco::File(full_path).remove(true);

    LOG_TRACE(log, "dropAllData: done.");
}

namespace
{

/// If true, then in order to ALTER the type of the column from the type from to the type to
/// we don't need to rewrite the data, we only need to update metadata and columns.txt in part directories.
/// The function works for Arrays and Nullables of the same structure.
bool isMetadataOnlyConversion(const IDataType * from, const IDataType * to)
{
    if (from->getName() == to->getName())
        return true;

    static const std::unordered_multimap<std::type_index, const std::type_info &> ALLOWED_CONVERSIONS =
        {
            { typeid(DataTypeEnum8),    typeid(DataTypeEnum8)    },
            { typeid(DataTypeEnum8),    typeid(DataTypeInt8)     },
            { typeid(DataTypeEnum16),   typeid(DataTypeEnum16)   },
            { typeid(DataTypeEnum16),   typeid(DataTypeInt16)    },
            { typeid(DataTypeDateTime), typeid(DataTypeUInt32)   },
            { typeid(DataTypeUInt32),   typeid(DataTypeDateTime) },
            { typeid(DataTypeDate),     typeid(DataTypeUInt16)   },
            { typeid(DataTypeUInt16),   typeid(DataTypeDate)     },
        };

    while (true)
    {
        auto it_range = ALLOWED_CONVERSIONS.equal_range(typeid(*from));
        for (auto it = it_range.first; it != it_range.second; ++it)
        {
            if (it->second == typeid(*to))
                return true;
        }

        const auto * arr_from = typeid_cast<const DataTypeArray *>(from);
        const auto * arr_to = typeid_cast<const DataTypeArray *>(to);
        if (arr_from && arr_to)
        {
            from = arr_from->getNestedType().get();
            to = arr_to->getNestedType().get();
            continue;
        }

        const auto * nullable_from = typeid_cast<const DataTypeNullable *>(from);
        const auto * nullable_to = typeid_cast<const DataTypeNullable *>(to);
        if (nullable_from && nullable_to)
        {
            from = nullable_from->getNestedType().get();
            to = nullable_to->getNestedType().get();
            continue;
        }

        return false;
    }
}

}

void MergeTreeData::checkAlter(const AlterCommands & commands, const Context & context)
{
    /// Check that needed transformations can be applied to the list of columns without considering type conversions.
    auto new_columns = getColumns();
    auto new_indices = getIndices();
    ASTPtr new_order_by_ast = order_by_ast;
    ASTPtr new_primary_key_ast = primary_key_ast;
    ASTPtr new_ttl_table_ast = ttl_table_ast;
    commands.apply(new_columns, new_indices, new_order_by_ast, new_primary_key_ast, new_ttl_table_ast);

    if (getIndices().empty() && !new_indices.empty() &&
            !context.getSettingsRef().allow_experimental_data_skipping_indices)
        throw Exception("You must set the setting `allow_experimental_data_skipping_indices` to 1 " \
                        "before using data skipping indices.", ErrorCodes::BAD_ARGUMENTS);

    /// Set of columns that shouldn't be altered.
    NameSet columns_alter_forbidden;

    /// Primary key columns can be ALTERed only if they are used in the key as-is
    /// (and not as a part of some expression) and if the ALTER only affects column metadata.
    NameSet columns_alter_metadata_only;

    if (partition_key_expr)
    {
        /// Forbid altering partition key columns because it can change partition ID format.
        /// TODO: in some cases (e.g. adding an Enum value) a partition key column can still be ALTERed.
        /// We should allow it.
        for (const String & col : partition_key_expr->getRequiredColumns())
            columns_alter_forbidden.insert(col);
    }

    for (const auto & index : skip_indices)
    {
        for (const String & col : index->expr->getRequiredColumns())
            columns_alter_forbidden.insert(col);
    }

    if (sorting_key_expr)
    {
        for (const ExpressionAction & action : sorting_key_expr->getActions())
        {
            auto action_columns = action.getNeededColumns();
            columns_alter_forbidden.insert(action_columns.begin(), action_columns.end());
        }
        for (const String & col : sorting_key_expr->getRequiredColumns())
            columns_alter_metadata_only.insert(col);

        /// We don't process sample_by_ast separately because it must be among the primary key columns
        /// and we don't process primary_key_expr separately because it is a prefix of sorting_key_expr.
    }

    if (!merging_params.sign_column.empty())
        columns_alter_forbidden.insert(merging_params.sign_column);

    std::map<String, const IDataType *> old_types;
    for (const auto & column : getColumns().getAllPhysical())
        old_types.emplace(column.name, column.type.get());

    for (const AlterCommand & command : commands)
    {
        if (!command.isMutable())
        {
            continue;
        }

        if (columns_alter_forbidden.count(command.column_name))
            throw Exception("trying to ALTER key column " + command.column_name, ErrorCodes::ILLEGAL_COLUMN);

        if (columns_alter_metadata_only.count(command.column_name))
        {
            if (command.type == AlterCommand::MODIFY_COLUMN)
            {
                auto it = old_types.find(command.column_name);
                if (it != old_types.end() && isMetadataOnlyConversion(it->second, command.data_type.get()))
                    continue;
            }

            throw Exception(
                    "ALTER of key column " + command.column_name + " must be metadata-only",
                    ErrorCodes::ILLEGAL_COLUMN);
        }

        if (command.type == AlterCommand::MODIFY_ORDER_BY)
        {
            if (!is_custom_partitioned)
                throw Exception(
                    "ALTER MODIFY ORDER BY is not supported for default-partitioned tables created with the old syntax",
                    ErrorCodes::BAD_ARGUMENTS);
        }
    }

    setPrimaryKeyIndicesAndColumns(new_order_by_ast, new_primary_key_ast,
            new_columns, new_indices, /* only_check = */ true);

    setTTLExpressions(new_columns.getColumnTTLs(), new_ttl_table_ast, /* only_check = */ true);

    /// Check that type conversions are possible.
    ExpressionActionsPtr unused_expression;
    NameToNameMap unused_map;
    bool unused_bool;
    createConvertExpression(nullptr, getColumns().getAllPhysical(), new_columns.getAllPhysical(),
            getIndices().indices, new_indices.indices, unused_expression, unused_map, unused_bool);
}

void MergeTreeData::createConvertExpression(const DataPartPtr & part, const NamesAndTypesList & old_columns, const NamesAndTypesList & new_columns,
    const IndicesASTs & old_indices, const IndicesASTs & new_indices, ExpressionActionsPtr & out_expression,
    NameToNameMap & out_rename_map, bool & out_force_update_metadata) const
{
    out_expression = nullptr;
    out_rename_map = {};
    out_force_update_metadata = false;

    using NameToType = std::map<String, const IDataType *>;
    NameToType new_types;
    for (const NameAndTypePair & column : new_columns)
        new_types.emplace(column.name, column.type.get());

    /// For every column that need to be converted: source column name, column name of calculated expression for conversion.
    std::vector<std::pair<String, String>> conversions;


    /// Remove old indices
    std::set<String> new_indices_set;
    for (const auto & index_decl : new_indices)
        new_indices_set.emplace(index_decl->as<ASTIndexDeclaration &>().name);
    for (const auto & index_decl : old_indices)
    {
        const auto & index = index_decl->as<ASTIndexDeclaration &>();
        if (!new_indices_set.count(index.name))
        {
            out_rename_map["skp_idx_" + index.name + ".idx"] = "";
            out_rename_map["skp_idx_" + index.name + index_granularity_info.marks_file_extension] = "";
        }
    }

    /// Collect counts for shared streams of different columns. As an example, Nested columns have shared stream with array sizes.
    std::map<String, size_t> stream_counts;
    for (const NameAndTypePair & column : old_columns)
    {
        column.type->enumerateStreams([&](const IDataType::SubstreamPath & substream_path)
        {
            ++stream_counts[IDataType::getFileNameForStream(column.name, substream_path)];
        }, {});
    }

    for (const NameAndTypePair & column : old_columns)
    {
        if (!new_types.count(column.name))
        {
            /// The column was deleted.
            if (!part || part->hasColumnFiles(column.name))
            {
                column.type->enumerateStreams([&](const IDataType::SubstreamPath & substream_path)
                {
                    String file_name = IDataType::getFileNameForStream(column.name, substream_path);

                    /// Delete files if they are no longer shared with another column.
                    if (--stream_counts[file_name] == 0)
                    {
                        out_rename_map[file_name + ".bin"] = "";
                        out_rename_map[file_name + index_granularity_info.marks_file_extension] = "";
                    }
                }, {});
            }
        }
        else
        {
            /// The column was converted. Collect conversions.
            const auto * new_type = new_types[column.name];
            const String new_type_name = new_type->getName();
            const auto * old_type = column.type.get();

            if (!new_type->equals(*old_type) && (!part || part->hasColumnFiles(column.name)))
            {
                if (isMetadataOnlyConversion(old_type, new_type))
                {
                    out_force_update_metadata = true;
                    continue;
                }

                /// Need to modify column type.
                if (!out_expression)
                    out_expression = std::make_shared<ExpressionActions>(NamesAndTypesList(), global_context);

                out_expression->addInput(ColumnWithTypeAndName(nullptr, column.type, column.name));

                Names out_names;

                /// This is temporary name for expression. TODO Invent the name more safely.
                const String new_type_name_column = '#' + new_type_name + "_column";
                out_expression->add(ExpressionAction::addColumn(
                    { DataTypeString().createColumnConst(1, new_type_name), std::make_shared<DataTypeString>(), new_type_name_column }));

                const auto & function = FunctionFactory::instance().get("CAST", global_context);
                out_expression->add(ExpressionAction::applyFunction(
                    function, Names{column.name, new_type_name_column}), out_names);

                out_expression->add(ExpressionAction::removeColumn(new_type_name_column));
                out_expression->add(ExpressionAction::removeColumn(column.name));

                conversions.emplace_back(column.name, out_names.at(0));

            }
        }
    }

    if (!conversions.empty())
    {
        /// Give proper names for temporary columns with conversion results.

        NamesWithAliases projection;
        projection.reserve(conversions.size());

        for (const auto & source_and_expression : conversions)
        {
            /// Column name for temporary filenames before renaming. NOTE The is unnecessarily tricky.

            String original_column_name = source_and_expression.first;
            String temporary_column_name = original_column_name + " converting";

            projection.emplace_back(source_and_expression.second, temporary_column_name);

            /// After conversion, we need to rename temporary files into original.

            new_types[source_and_expression.first]->enumerateStreams(
                [&](const IDataType::SubstreamPath & substream_path)
                {
                    /// Skip array sizes, because they cannot be modified in ALTER.
                    if (!substream_path.empty() && substream_path.back().type == IDataType::Substream::ArraySizes)
                        return;

                    String original_file_name = IDataType::getFileNameForStream(original_column_name, substream_path);
                    String temporary_file_name = IDataType::getFileNameForStream(temporary_column_name, substream_path);

                    out_rename_map[temporary_file_name + ".bin"] = original_file_name + ".bin";
                    out_rename_map[temporary_file_name + index_granularity_info.marks_file_extension] = original_file_name + index_granularity_info.marks_file_extension;
                }, {});
        }

        out_expression->add(ExpressionAction::project(projection));
    }

    if (part && !out_rename_map.empty())
    {
        WriteBufferFromOwnString out;
        out << "Will ";
        bool first = true;
        for (const auto & from_to : out_rename_map)
        {
            if (!first)
                out << ", ";
            first = false;
            if (from_to.second.empty())
                out << "remove " << from_to.first;
            else
                out << "rename " << from_to.first << " to " << from_to.second;
        }
        out << " in part " << part->name;
        LOG_DEBUG(log, out.str());
    }
}

void MergeTreeData::alterDataPart(
    const NamesAndTypesList & new_columns,
    const IndicesASTs & new_indices,
    bool skip_sanity_checks,
    AlterDataPartTransactionPtr& transaction)
{
    ExpressionActionsPtr expression;
    const auto& part = transaction->getDataPart();
    bool force_update_metadata;
    createConvertExpression(part, part->columns, new_columns,
            getIndices().indices, new_indices,
            expression, transaction->rename_map, force_update_metadata);

    size_t num_files_to_modify = transaction->rename_map.size();
    size_t num_files_to_remove = 0;

    for (const auto & from_to : transaction->rename_map)
        if (from_to.second.empty())
            ++num_files_to_remove;

    if (!skip_sanity_checks
        && (num_files_to_modify > settings.max_files_to_modify_in_alter_columns
            || num_files_to_remove > settings.max_files_to_remove_in_alter_columns))
    {
        transaction->clear();

        const bool forbidden_because_of_modify = num_files_to_modify > settings.max_files_to_modify_in_alter_columns;

        std::stringstream exception_message;
        exception_message
            << "Suspiciously many ("
            << (forbidden_because_of_modify ? num_files_to_modify : num_files_to_remove)
            << ") files (";

        bool first = true;
        for (const auto & from_to : transaction->rename_map)
        {
            if (!first)
                exception_message << ", ";
            if (forbidden_because_of_modify)
            {
                exception_message << "from `" << from_to.first << "' to `" << from_to.second << "'";
                first = false;
            }
            else if (from_to.second.empty())
            {
                exception_message << "`" << from_to.first << "'";
                first = false;
            }
        }

        exception_message
            << ") need to be "
            << (forbidden_because_of_modify ? "modified" : "removed")
            << " in part " << part->name << " of table at " << full_path << ". Aborting just in case."
            << " If it is not an error, you could increase merge_tree/"
            << (forbidden_because_of_modify ? "max_files_to_modify_in_alter_columns" : "max_files_to_remove_in_alter_columns")
            << " parameter in configuration file (current value: "
            << (forbidden_because_of_modify ? settings.max_files_to_modify_in_alter_columns : settings.max_files_to_remove_in_alter_columns)
            << ")";

        throw Exception(exception_message.str(), ErrorCodes::TABLE_DIFFERS_TOO_MUCH);
    }

    DataPart::Checksums add_checksums;

    if (transaction->rename_map.empty() && !force_update_metadata)
    {
        transaction->clear();
        return;
    }

    /// Apply the expression and write the result to temporary files.
    if (expression)
    {
        BlockInputStreamPtr part_in = std::make_shared<MergeTreeSequentialBlockInputStream>(
            *this, part, expression->getRequiredColumns(), false, /* take_column_types_from_storage = */ false);

        auto compression_codec = global_context.chooseCompressionCodec(
            part->bytes_on_disk,
            static_cast<double>(part->bytes_on_disk) / this->getTotalActiveSizeInBytes());
        ExpressionBlockInputStream in(part_in, expression);

        /** Don't write offsets for arrays, because ALTER never change them
         *  (MODIFY COLUMN could only change types of elements but never modify array sizes).
          * Also note that they does not participate in 'rename_map'.
          * Also note, that for columns, that are parts of Nested,
          *  temporary column name ('converting_column_name') created in 'createConvertExpression' method
          *  will have old name of shared offsets for arrays.
          */
        IMergedBlockOutputStream::WrittenOffsetColumns unused_written_offsets;
        MergedColumnOnlyOutputStream out(
            *this,
            in.getHeader(),
            full_path + part->name + '/',
            true /* sync */,
            compression_codec,
            true /* skip_offsets */,
            unused_written_offsets,
            part->index_granularity);

        in.readPrefix();
        out.writePrefix();

        while (Block b = in.read())
            out.write(b);

        in.readSuffix();
        add_checksums = out.writeSuffixAndGetChecksums();
    }

    /// Update the checksums.
    DataPart::Checksums new_checksums = part->checksums;
    for (auto it : transaction->rename_map)
    {
        if (it.second.empty())
            new_checksums.files.erase(it.first);
        else
            new_checksums.files[it.second] = add_checksums.files[it.first];
    }

    /// Write the checksums to the temporary file.
    if (!part->checksums.empty())
    {
        transaction->new_checksums = new_checksums;
        WriteBufferFromFile checksums_file(full_path + part->name + "/checksums.txt.tmp", 4096);
        new_checksums.write(checksums_file);
        transaction->rename_map["checksums.txt.tmp"] = "checksums.txt";
    }

    /// Write the new column list to the temporary file.
    {
        transaction->new_columns = new_columns.filter(part->columns.getNames());
        WriteBufferFromFile columns_file(full_path + part->name + "/columns.txt.tmp", 4096);
        transaction->new_columns.writeText(columns_file);
        transaction->rename_map["columns.txt.tmp"] = "columns.txt";
    }

    return;
}

void MergeTreeData::removeEmptyColumnsFromPart(MergeTreeData::MutableDataPartPtr & data_part)
{
    auto & empty_columns = data_part->empty_columns;
    if (empty_columns.empty())
        return;

    NamesAndTypesList new_columns;
    for (const auto & [name, type] : data_part->columns)
        if (!empty_columns.count(name))
            new_columns.emplace_back(name, type);

    std::stringstream log_message;
    for (auto it = empty_columns.begin(); it != empty_columns.end(); ++it)
    {
        if (it != empty_columns.begin())
            log_message << ", ";
        log_message << *it;
    }

    LOG_INFO(log, "Removing empty columns: " << log_message.str() << " from part " << data_part->name);
<<<<<<< HEAD
    AlterDataPartTransactionPtr transaction(new AlterDataPartTransaction(data_part));
    alterDataPart(new_columns, getIndicesDescription().indices, false, transaction);
    if (transaction->isValid())
=======

    if (auto transaction = alterDataPart(data_part, new_columns, getIndices().indices, false))
>>>>>>> 6bf5e1dd
        transaction->commit();

    empty_columns.clear();
}

void MergeTreeData::freezeAll(const String & with_name, const Context & context)
{
    freezePartitionsByMatcher([] (const DataPartPtr &){ return true; }, with_name, context);
}


bool MergeTreeData::AlterDataPartTransaction::isValid() const
{
    return valid && data_part;
}

void MergeTreeData::AlterDataPartTransaction::clear()
{
    valid = false;
}

void MergeTreeData::AlterDataPartTransaction::commit()
{
    if (!isValid())
        return;
    if (!data_part)
        return;

    try
    {
        std::unique_lock<std::shared_mutex> lock(data_part->columns_lock);

        String path = data_part->storage.full_path + data_part->name + "/";

        /// NOTE: checking that a file exists before renaming or deleting it
        /// is justified by the fact that, when converting an ordinary column
        /// to a nullable column, new files are created which did not exist
        /// before, i.e. they do not have older versions.

        /// 1) Rename the old files.
        for (const auto & from_to : rename_map)
        {
            String name = from_to.second.empty() ? from_to.first : from_to.second;
            Poco::File file{path + name};
            if (file.exists())
                file.renameTo(path + name + ".tmp2");
        }

        /// 2) Move new files in the place of old and update the metadata in memory.
        for (const auto & from_to : rename_map)
        {
            if (!from_to.second.empty())
                Poco::File{path + from_to.first}.renameTo(path + from_to.second);
        }

        auto & mutable_part = const_cast<DataPart &>(*data_part);
        mutable_part.checksums = new_checksums;
        mutable_part.columns = new_columns;

        /// 3) Delete the old files.
        for (const auto & from_to : rename_map)
        {
            String name = from_to.second.empty() ? from_to.first : from_to.second;
            Poco::File file{path + name + ".tmp2"};
            if (file.exists())
                file.remove();
        }

        mutable_part.bytes_on_disk = new_checksums.getTotalSizeOnDisk();

        /// TODO: we can skip resetting caches when the column is added.
        data_part->storage.global_context.dropCaches();

        clear();
    }
    catch (...)
    {
        /// Don't delete temporary files in the destructor in case something went wrong.
        clear();
        throw;
    }
}

MergeTreeData::AlterDataPartTransaction::~AlterDataPartTransaction()
{

    if (!isValid())
        return;
    if (!data_part)
        return;

    try
    {
        LOG_WARNING(data_part->storage.log, "Aborting ALTER of part " << data_part->relative_path);

        String path = data_part->getFullPath();
        for (const auto & from_to : rename_map)
        {
            if (!from_to.second.empty())
            {
                try
                {
                    Poco::File file(path + from_to.first);
                    if (file.exists())
                        file.remove();
                }
                catch (Poco::Exception & e)
                {
                    LOG_WARNING(data_part->storage.log, "Can't remove " << path + from_to.first << ": " << e.displayText());
                }
            }
        }
    }
    catch (...)
    {
        tryLogCurrentException(__PRETTY_FUNCTION__);
    }
}


MergeTreeData::DataPartsVector MergeTreeData::getActivePartsToReplace(
    const MergeTreePartInfo & new_part_info,
    const String & new_part_name,
    DataPartPtr & out_covering_part,
    DataPartsLock & /* data_parts_lock */) const
{
    /// Parts contained in the part are consecutive in data_parts, intersecting the insertion place for the part itself.
    auto it_middle = data_parts_by_state_and_info.lower_bound(DataPartStateAndInfo{DataPartState::Committed, new_part_info});
    auto committed_parts_range = getDataPartsStateRange(DataPartState::Committed);

    /// Go to the left.
    DataPartIteratorByStateAndInfo begin = it_middle;
    while (begin != committed_parts_range.begin())
    {
        auto prev = std::prev(begin);

        if (!new_part_info.contains((*prev)->info))
        {
            if ((*prev)->info.contains(new_part_info))
            {
                out_covering_part = *prev;
                return {};
            }

            if (!new_part_info.isDisjoint((*prev)->info))
                throw Exception("Part " + new_part_name + " intersects previous part " + (*prev)->getNameWithState() +
                    ". It is a bug.", ErrorCodes::LOGICAL_ERROR);

            break;
        }

        begin = prev;
    }

    /// Go to the right.
    DataPartIteratorByStateAndInfo end = it_middle;
    while (end != committed_parts_range.end())
    {
        if ((*end)->info == new_part_info)
            throw Exception("Unexpected duplicate part " + (*end)->getNameWithState() + ". It is a bug.", ErrorCodes::LOGICAL_ERROR);

        if (!new_part_info.contains((*end)->info))
        {
            if ((*end)->info.contains(new_part_info))
            {
                out_covering_part = *end;
                return {};
            }

            if (!new_part_info.isDisjoint((*end)->info))
                throw Exception("Part " + new_part_name + " intersects next part " + (*end)->getNameWithState() +
                    ". It is a bug.", ErrorCodes::LOGICAL_ERROR);

            break;
        }

        ++end;
    }

    return DataPartsVector{begin, end};
}


void MergeTreeData::renameTempPartAndAdd(MutableDataPartPtr & part, SimpleIncrement * increment, Transaction * out_transaction)
{
    auto removed = renameTempPartAndReplace(part, increment, out_transaction);
    if (!removed.empty())
        throw Exception("Added part " + part->name + " covers " + toString(removed.size())
            + " existing part(s) (including " + removed[0]->name + ")", ErrorCodes::LOGICAL_ERROR);
}


void MergeTreeData::renameTempPartAndReplace(
    MutableDataPartPtr & part, SimpleIncrement * increment, Transaction * out_transaction,
    std::unique_lock<std::mutex> & lock, DataPartsVector * out_covered_parts)
{
    if (out_transaction && &out_transaction->data != this)
        throw Exception("MergeTreeData::Transaction for one table cannot be used with another. It is a bug.",
            ErrorCodes::LOGICAL_ERROR);

    part->assertState({DataPartState::Temporary});

    MergeTreePartInfo part_info = part->info;
    String part_name;

    if (DataPartPtr existing_part_in_partition = getAnyPartInPartition(part->info.partition_id, lock))
    {
        if (part->partition.value != existing_part_in_partition->partition.value)
            throw Exception(
                "Partition value mismatch between two parts with the same partition ID. Existing part: "
                + existing_part_in_partition->name + ", newly added part: " + part->name,
                ErrorCodes::CORRUPTED_DATA);
    }

    /** It is important that obtaining new block number and adding that block to parts set is done atomically.
      * Otherwise there is race condition - merge of blocks could happen in interval that doesn't yet contain new part.
      */
    if (increment)
    {
        part_info.min_block = part_info.max_block = increment->get();
        part_name = part->getNewName(part_info);
    }
    else
        part_name = part->name;

    LOG_TRACE(log, "Renaming temporary part " << part->relative_path << " to " << part_name << ".");

    auto it_duplicate = data_parts_by_info.find(part_info);
    if (it_duplicate != data_parts_by_info.end())
    {
        String message = "Part " + (*it_duplicate)->getNameWithState() + " already exists";

        if ((*it_duplicate)->checkState({DataPartState::Outdated, DataPartState::Deleting}))
            throw Exception(message + ", but it will be deleted soon", ErrorCodes::PART_IS_TEMPORARILY_LOCKED);

        throw Exception(message, ErrorCodes::DUPLICATE_DATA_PART);
    }

    DataPartPtr covering_part;
    DataPartsVector covered_parts = getActivePartsToReplace(part_info, part_name, covering_part, lock);

    if (covering_part)
    {
        LOG_WARNING(log, "Tried to add obsolete part " << part_name << " covered by " << covering_part->getNameWithState());
        return;
    }

    /// All checks are passed. Now we can rename the part on disk.
    /// So, we maintain invariant: if a non-temporary part in filesystem then it is in data_parts
    ///
    /// If out_transaction is null, we commit the part to the active set immediately, else add it to the transaction.
    part->name = part_name;
    part->info = part_info;
    part->is_temp = false;
    part->state = DataPartState::PreCommitted;
    part->renameTo(part_name);

    auto part_it = data_parts_indexes.insert(part).first;

    if (out_transaction)
    {
        out_transaction->precommitted_parts.insert(part);
    }
    else
    {
        auto current_time = time(nullptr);
        for (const DataPartPtr & covered_part : covered_parts)
        {
            covered_part->remove_time.store(current_time, std::memory_order_relaxed);
            modifyPartState(covered_part, DataPartState::Outdated);
            removePartContributionToColumnSizes(covered_part);
        }

        modifyPartState(part_it, DataPartState::Committed);
        addPartContributionToColumnSizes(part);
    }

    if (out_covered_parts)
    {
        for (DataPartPtr & covered_part : covered_parts)
            out_covered_parts->emplace_back(std::move(covered_part));
    }
}

MergeTreeData::DataPartsVector MergeTreeData::renameTempPartAndReplace(
    MutableDataPartPtr & part, SimpleIncrement * increment, Transaction * out_transaction)
{
    if (out_transaction && &out_transaction->data != this)
        throw Exception("MergeTreeData::Transaction for one table cannot be used with another. It is a bug.",
            ErrorCodes::LOGICAL_ERROR);

    DataPartsVector covered_parts;
    {
        auto lock = lockParts();
        renameTempPartAndReplace(part, increment, out_transaction, lock, &covered_parts);
    }
    return covered_parts;
}

void MergeTreeData::removePartsFromWorkingSet(const MergeTreeData::DataPartsVector & remove, bool clear_without_timeout, DataPartsLock & /*acquired_lock*/)
{
    auto remove_time = clear_without_timeout ? 0 : time(nullptr);

    for (const DataPartPtr & part : remove)
    {
        if (part->state == MergeTreeDataPart::State::Committed)
            removePartContributionToColumnSizes(part);

        if (part->state == MergeTreeDataPart::State::Committed || clear_without_timeout)
            part->remove_time.store(remove_time, std::memory_order_relaxed);

        if (part->state != MergeTreeDataPart::State::Outdated)
            modifyPartState(part, MergeTreeDataPart::State::Outdated);
    }
}

void MergeTreeData::removePartsFromWorkingSet(const DataPartsVector & remove, bool clear_without_timeout, DataPartsLock * acquired_lock)
{
    auto lock = (acquired_lock) ? DataPartsLock() : lockParts();

    for (auto & part : remove)
    {
        if (!data_parts_by_info.count(part->info))
            throw Exception("Part " + part->getNameWithState() + " not found in data_parts", ErrorCodes::LOGICAL_ERROR);

        part->assertState({DataPartState::PreCommitted, DataPartState::Committed, DataPartState::Outdated});
    }

    removePartsFromWorkingSet(remove, clear_without_timeout, lock);
}

MergeTreeData::DataPartsVector MergeTreeData::removePartsInRangeFromWorkingSet(const MergeTreePartInfo & drop_range, bool clear_without_timeout,
                                                                               bool skip_intersecting_parts, DataPartsLock & lock)
{
    DataPartsVector parts_to_remove;

    if (drop_range.min_block > drop_range.max_block)
        return parts_to_remove;

    auto partition_range = getDataPartsPartitionRange(drop_range.partition_id);

    for (const DataPartPtr & part : partition_range)
    {
        if (part->info.partition_id != drop_range.partition_id)
            throw Exception("Unexpected partition_id of part " + part->name + ". This is a bug.", ErrorCodes::LOGICAL_ERROR);

        if (part->info.min_block < drop_range.min_block)
        {
            if (drop_range.min_block <= part->info.max_block)
            {
                /// Intersect left border
                String error = "Unexpected merged part " + part->name + " intersecting drop range " + drop_range.getPartName();
                if (!skip_intersecting_parts)
                    throw Exception(error, ErrorCodes::LOGICAL_ERROR);

                LOG_WARNING(log, error);
            }

            continue;
        }

        /// Stop on new parts
        if (part->info.min_block > drop_range.max_block)
            break;

        if (part->info.min_block <= drop_range.max_block && drop_range.max_block < part->info.max_block)
        {
            /// Intersect right border
            String error = "Unexpected merged part " + part->name + " intersecting drop range " + drop_range.getPartName();
            if (!skip_intersecting_parts)
                throw Exception(error, ErrorCodes::LOGICAL_ERROR);

            LOG_WARNING(log, error);
            continue;
        }

        if (part->state != DataPartState::Deleting)
            parts_to_remove.emplace_back(part);
    }

    removePartsFromWorkingSet(parts_to_remove, clear_without_timeout, lock);

    return parts_to_remove;
}

void MergeTreeData::forgetPartAndMoveToDetached(const MergeTreeData::DataPartPtr & part_to_detach, const String & prefix, bool
restore_covered)
{
    LOG_INFO(log, "Renaming " << part_to_detach->relative_path << " to " << prefix << part_to_detach->name << " and forgiving it.");

    auto lock = lockParts();

    auto it_part = data_parts_by_info.find(part_to_detach->info);
    if (it_part == data_parts_by_info.end())
        throw Exception("No such data part " + part_to_detach->getNameWithState(), ErrorCodes::NO_SUCH_DATA_PART);

    /// What if part_to_detach is a reference to *it_part? Make a new owner just in case.
    DataPartPtr part = *it_part;

    if (part->state == DataPartState::Committed)
        removePartContributionToColumnSizes(part);
    modifyPartState(it_part, DataPartState::Deleting);

    part->renameToDetached(prefix);

    data_parts_indexes.erase(it_part);

    if (restore_covered && part->info.level == 0)
    {
        LOG_WARNING(log, "Will not recover parts covered by zero-level part " << part->name);
        return;
    }

    if (restore_covered)
    {
        Strings restored;
        bool error = false;
        String error_parts;

        Int64 pos = part->info.min_block;

        auto is_appropriate_state = [] (DataPartState state)
        {
            return state == DataPartState::Committed || state == DataPartState::Outdated;
        };

        auto update_error = [&] (DataPartIteratorByInfo it)
        {
            error = true;
            error_parts += (*it)->getNameWithState() + " ";
        };

        auto it_middle = data_parts_by_info.lower_bound(part->info);

        /// Restore the leftmost part covered by the part
        if (it_middle != data_parts_by_info.begin())
        {
            auto it = std::prev(it_middle);

            if (part->contains(**it) && is_appropriate_state((*it)->state))
            {
                /// Maybe, we must consider part level somehow
                if ((*it)->info.min_block != part->info.min_block)
                    update_error(it);

                if ((*it)->state != DataPartState::Committed)
                {
                    addPartContributionToColumnSizes(*it);
                    modifyPartState(it, DataPartState::Committed); // iterator is not invalidated here
                }

                pos = (*it)->info.max_block + 1;
                restored.push_back((*it)->name);
            }
            else
                update_error(it);
        }
        else
            error = true;

        /// Restore "right" parts
        for (auto it = it_middle; it != data_parts_by_info.end() && part->contains(**it); ++it)
        {
            if ((*it)->info.min_block < pos)
                continue;

            if (!is_appropriate_state((*it)->state))
            {
                update_error(it);
                continue;
            }

            if ((*it)->info.min_block > pos)
                update_error(it);

            if ((*it)->state != DataPartState::Committed)
            {
                addPartContributionToColumnSizes(*it);
                modifyPartState(it, DataPartState::Committed);
            }

            pos = (*it)->info.max_block + 1;
            restored.push_back((*it)->name);
        }

        if (pos != part->info.max_block + 1)
            error = true;

        for (const String & name : restored)
        {
            LOG_INFO(log, "Activated part " << name);
        }

        if (error)
        {
            LOG_ERROR(log, "The set of parts restored in place of " << part->name << " looks incomplete."
                           << " There might or might not be a data loss."
                           << (error_parts.empty() ? "" : " Suspicious parts: " + error_parts));
        }
    }
}


void MergeTreeData::tryRemovePartImmediately(DataPartPtr && part)
{
    DataPartPtr part_to_delete;
    {
        auto lock = lockParts();

        LOG_TRACE(log, "Trying to immediately remove part " << part->getNameWithState());

        auto it = data_parts_by_info.find(part->info);
        if (it == data_parts_by_info.end() || (*it).get() != part.get())
            throw Exception("Part " + part->name + " doesn't exist", ErrorCodes::LOGICAL_ERROR);

        part.reset();

        if (!((*it)->state == DataPartState::Outdated && it->unique()))
            return;

        modifyPartState(it, DataPartState::Deleting);
        part_to_delete = *it;
    }

    try
    {
        part_to_delete->remove();
    }
    catch (...)
    {
        rollbackDeletingParts({part_to_delete});
        throw;
    }

    removePartsFinally({part_to_delete});
    LOG_TRACE(log, "Removed part " << part_to_delete->name);
}


size_t MergeTreeData::getTotalActiveSizeInBytes() const
{
    size_t res = 0;
    {
        auto lock = lockParts();

        for (auto & part : getDataPartsStateRange(DataPartState::Committed))
            res += part->bytes_on_disk;
    }

    return res;
}


size_t MergeTreeData::getPartsCount() const
{
    auto lock = lockParts();

    size_t res = 0;
    for (const auto & part [[maybe_unused]] : getDataPartsStateRange(DataPartState::Committed))
        ++res;

    return res;
}


size_t MergeTreeData::getMaxPartsCountForPartition() const
{
    auto lock = lockParts();

    size_t res = 0;
    size_t cur_count = 0;
    const String * cur_partition_id = nullptr;

    for (const auto & part : getDataPartsStateRange(DataPartState::Committed))
    {
        if (cur_partition_id && part->info.partition_id == *cur_partition_id)
        {
            ++cur_count;
        }
        else
        {
            cur_partition_id = &part->info.partition_id;
            cur_count = 1;
        }

        res = std::max(res, cur_count);
    }

    return res;
}


std::optional<Int64> MergeTreeData::getMinPartDataVersion() const
{
    auto lock = lockParts();

    std::optional<Int64> result;
    for (const auto & part : getDataPartsStateRange(DataPartState::Committed))
    {
        if (!result || *result > part->info.getDataVersion())
            result = part->info.getDataVersion();
    }

    return result;
}


void MergeTreeData::delayInsertOrThrowIfNeeded(Poco::Event *until) const
{
    const size_t parts_count_in_total = getPartsCount();
    if (parts_count_in_total >= settings.max_parts_in_total)
    {
        ProfileEvents::increment(ProfileEvents::RejectedInserts);
        throw Exception("Too many parts (" + toString(parts_count_in_total) + ") in all partitions in total. This indicates wrong choice of partition key. The threshold can be modified with 'max_parts_in_total' setting in <merge_tree> element in config.xml or with per-table setting.", ErrorCodes::TOO_MANY_PARTS);
    }

    const size_t parts_count_in_partition = getMaxPartsCountForPartition();
    if (parts_count_in_partition < settings.parts_to_delay_insert)
        return;

    if (parts_count_in_partition >= settings.parts_to_throw_insert)
    {
        ProfileEvents::increment(ProfileEvents::RejectedInserts);
        throw Exception("Too many parts (" + toString(parts_count_in_partition) + "). Merges are processing significantly slower than inserts.", ErrorCodes::TOO_MANY_PARTS);
    }

    const size_t max_k = settings.parts_to_throw_insert - settings.parts_to_delay_insert; /// always > 0
    const size_t k = 1 + parts_count_in_partition - settings.parts_to_delay_insert; /// from 1 to max_k
    const double delay_milliseconds = ::pow(settings.max_delay_to_insert * 1000, static_cast<double>(k) / max_k);

    ProfileEvents::increment(ProfileEvents::DelayedInserts);
    ProfileEvents::increment(ProfileEvents::DelayedInsertsMilliseconds, delay_milliseconds);

    CurrentMetrics::Increment metric_increment(CurrentMetrics::DelayedInserts);

    LOG_INFO(log, "Delaying inserting block by "
        << std::fixed << std::setprecision(4) << delay_milliseconds << " ms. because there are " << parts_count_in_partition << " parts");

    if (until)
        until->tryWait(delay_milliseconds);
    else
        std::this_thread::sleep_for(std::chrono::milliseconds(static_cast<size_t>(delay_milliseconds)));
}

void MergeTreeData::throwInsertIfNeeded() const
{
    const size_t parts_count_in_total = getPartsCount();
    if (parts_count_in_total >= settings.max_parts_in_total)
    {
        ProfileEvents::increment(ProfileEvents::RejectedInserts);
        throw Exception("Too many parts (" + toString(parts_count_in_total) + ") in all partitions in total. This indicates wrong choice of partition key. The threshold can be modified with 'max_parts_in_total' setting in <merge_tree> element in config.xml or with per-table setting.", ErrorCodes::TOO_MANY_PARTS);
    }

    const size_t parts_count_in_partition = getMaxPartsCountForPartition();

    if (parts_count_in_partition >= settings.parts_to_throw_insert)
    {
        ProfileEvents::increment(ProfileEvents::RejectedInserts);
        throw Exception("Too many parts (" + toString(parts_count_in_partition) + "). Merges are processing significantly slower than inserts.", ErrorCodes::TOO_MANY_PARTS);
    }
}

MergeTreeData::DataPartPtr MergeTreeData::getActiveContainingPart(
    const MergeTreePartInfo & part_info, MergeTreeData::DataPartState state, DataPartsLock & /*lock*/)
{
    auto committed_parts_range = getDataPartsStateRange(state);

    /// The part can be covered only by the previous or the next one in data_parts.
    auto it = data_parts_by_state_and_info.lower_bound(DataPartStateAndInfo{state, part_info});

    if (it != committed_parts_range.end())
    {
        if ((*it)->info == part_info)
            return *it;
        if ((*it)->info.contains(part_info))
            return *it;
    }

    if (it != committed_parts_range.begin())
    {
        --it;
        if ((*it)->info.contains(part_info))
            return *it;
    }

    return nullptr;
}

MergeTreeData::DataPartPtr MergeTreeData::getActiveContainingPart(const MergeTreePartInfo & part_info)
{
    auto lock = lockParts();
    return getActiveContainingPart(part_info, DataPartState::Committed, lock);
}

MergeTreeData::DataPartPtr MergeTreeData::getActiveContainingPart(const String & part_name)
{
    auto part_info = MergeTreePartInfo::fromPartName(part_name, format_version);
    return getActiveContainingPart(part_info);
}


MergeTreeData::DataPartsVector MergeTreeData::getDataPartsVectorInPartition(MergeTreeData::DataPartState state, const String & partition_id)
{
    DataPartStateAndPartitionID state_with_partition{state, partition_id};

    auto lock = lockParts();
    return DataPartsVector(
        data_parts_by_state_and_info.lower_bound(state_with_partition),
        data_parts_by_state_and_info.upper_bound(state_with_partition));
}


MergeTreeData::DataPartPtr MergeTreeData::getPartIfExists(const MergeTreePartInfo & part_info, const MergeTreeData::DataPartStates & valid_states)
{
    auto lock = lockParts();

    auto it = data_parts_by_info.find(part_info);
    if (it == data_parts_by_info.end())
        return nullptr;

    for (auto state : valid_states)
    {
        if ((*it)->state == state)
            return *it;
    }

    return nullptr;
}

MergeTreeData::DataPartPtr MergeTreeData::getPartIfExists(const String & part_name, const MergeTreeData::DataPartStates & valid_states)
{
    return getPartIfExists(MergeTreePartInfo::fromPartName(part_name, format_version), valid_states);
}


MergeTreeData::MutableDataPartPtr MergeTreeData::loadPartAndFixMetadata(const String & relative_path)
{
    MutableDataPartPtr part = std::make_shared<DataPart>(*this, Poco::Path(relative_path).getFileName());
    part->relative_path = relative_path;
    String full_part_path = part->getFullPath();

    /// Earlier the list of columns was written incorrectly. Delete it and re-create.
    if (Poco::File(full_part_path + "columns.txt").exists())
        Poco::File(full_part_path + "columns.txt").remove();

    part->loadColumnsChecksumsIndexes(false, true);
    part->modification_time = Poco::File(full_part_path).getLastModified().epochTime();

    /// If the checksums file is not present, calculate the checksums and write them to disk.
    /// Check the data while we are at it.
    if (part->checksums.empty())
    {
        part->checksums = checkDataPart(part, false, primary_key_data_types, skip_indices);
        {
            WriteBufferFromFile out(full_part_path + "checksums.txt.tmp", 4096);
            part->checksums.write(out);
        }

        Poco::File(full_part_path + "checksums.txt.tmp").renameTo(full_part_path + "checksums.txt");
    }

    return part;
}


void MergeTreeData::calculateColumnSizesImpl()
{
    column_sizes.clear();

    /// Take into account only committed parts
    auto committed_parts_range = getDataPartsStateRange(DataPartState::Committed);
    for (const auto & part : committed_parts_range)
        addPartContributionToColumnSizes(part);
}

void MergeTreeData::addPartContributionToColumnSizes(const DataPartPtr & part)
{
    std::shared_lock<std::shared_mutex> lock(part->columns_lock);

    for (const auto & column : part->columns)
    {
        DataPart::ColumnSize & total_column_size = column_sizes[column.name];
        DataPart::ColumnSize part_column_size = part->getColumnSize(column.name, *column.type);
        total_column_size.add(part_column_size);
    }
}

void MergeTreeData::removePartContributionToColumnSizes(const DataPartPtr & part)
{
    std::shared_lock<std::shared_mutex> lock(part->columns_lock);

    for (const auto & column : part->columns)
    {
        DataPart::ColumnSize & total_column_size = column_sizes[column.name];
        DataPart::ColumnSize part_column_size = part->getColumnSize(column.name, *column.type);

        auto log_subtract = [&](size_t & from, size_t value, const char * field)
        {
            if (value > from)
                LOG_ERROR(log, "Possibly incorrect column size subtraction: "
                    << from << " - " << value << " = " << from - value
                    << ", column: " << column.name << ", field: " << field);

            from -= value;
        };

        log_subtract(total_column_size.data_compressed, part_column_size.data_compressed, ".data_compressed");
        log_subtract(total_column_size.data_uncompressed, part_column_size.data_uncompressed, ".data_uncompressed");
        log_subtract(total_column_size.marks, part_column_size.marks, ".marks");
    }
}


void MergeTreeData::freezePartition(const ASTPtr & partition_ast, const String & with_name, const Context & context)
{
    std::optional<String> prefix;
    String partition_id;

    if (format_version < MERGE_TREE_DATA_MIN_FORMAT_VERSION_WITH_CUSTOM_PARTITIONING)
    {
        /// Month-partitioning specific - partition value can represent a prefix of the partition to freeze.
        if (const auto * partition_lit = partition_ast->as<ASTPartition &>().value->as<ASTLiteral>())
            prefix = partition_lit->value.getType() == Field::Types::UInt64
                ? toString(partition_lit->value.get<UInt64>())
                : partition_lit->value.safeGet<String>();
        else
            partition_id = getPartitionIDFromQuery(partition_ast, context);
    }
    else
        partition_id = getPartitionIDFromQuery(partition_ast, context);

    if (prefix)
        LOG_DEBUG(log, "Freezing parts with prefix " + *prefix);
    else
        LOG_DEBUG(log, "Freezing parts with partition ID " + partition_id);


    freezePartitionsByMatcher(
        [&prefix, &partition_id](const DataPartPtr & part)
        {
            if (prefix)
                return startsWith(part->info.partition_id, *prefix);
            else
                return part->info.partition_id == partition_id;
        },
        with_name,
        context);
}


String MergeTreeData::getPartitionIDFromQuery(const ASTPtr & ast, const Context & context)
{
    const auto & partition_ast = ast->as<ASTPartition &>();

    if (!partition_ast.value)
        return partition_ast.id;

    if (format_version < MERGE_TREE_DATA_MIN_FORMAT_VERSION_WITH_CUSTOM_PARTITIONING)
    {
        /// Month-partitioning specific - partition ID can be passed in the partition value.
        const auto * partition_lit = partition_ast.value->as<ASTLiteral>();
        if (partition_lit && partition_lit->value.getType() == Field::Types::String)
        {
            String partition_id = partition_lit->value.get<String>();
            if (partition_id.size() != 6 || !std::all_of(partition_id.begin(), partition_id.end(), isNumericASCII))
                throw Exception(
                    "Invalid partition format: " + partition_id + ". Partition should consist of 6 digits: YYYYMM",
                    ErrorCodes::INVALID_PARTITION_VALUE);
            return partition_id;
        }
    }

    /// Re-parse partition key fields using the information about expected field types.

    size_t fields_count = partition_key_sample.columns();
    if (partition_ast.fields_count != fields_count)
        throw Exception(
            "Wrong number of fields in the partition expression: " + toString(partition_ast.fields_count) +
            ", must be: " + toString(fields_count),
            ErrorCodes::INVALID_PARTITION_VALUE);

    const FormatSettings format_settings;
    Row partition_row(fields_count);

    if (fields_count)
    {
        ReadBufferFromMemory left_paren_buf("(", 1);
        ReadBufferFromMemory fields_buf(partition_ast.fields_str.data, partition_ast.fields_str.size);
        ReadBufferFromMemory right_paren_buf(")", 1);
        ConcatReadBuffer buf({&left_paren_buf, &fields_buf, &right_paren_buf});

        ValuesRowInputStream input_stream(buf, partition_key_sample, context, format_settings);
        MutableColumns columns = partition_key_sample.cloneEmptyColumns();

        RowReadExtension unused;
        if (!input_stream.read(columns, unused))
            throw Exception(
                "Could not parse partition value: `" + partition_ast.fields_str.toString() + "`",
                ErrorCodes::INVALID_PARTITION_VALUE);

        for (size_t i = 0; i < fields_count; ++i)
            columns[i]->get(0, partition_row[i]);
    }

    MergeTreePartition partition(std::move(partition_row));
    String partition_id = partition.getID(*this);

    {
        auto data_parts_lock = lockParts();
        DataPartPtr existing_part_in_partition = getAnyPartInPartition(partition_id, data_parts_lock);
        if (existing_part_in_partition && existing_part_in_partition->partition.value != partition.value)
        {
            WriteBufferFromOwnString buf;
            writeCString("Parsed partition value: ", buf);
            partition.serializeText(*this, buf, format_settings);
            writeCString(" doesn't match partition value for an existing part with the same partition ID: ", buf);
            writeString(existing_part_in_partition->name, buf);
            throw Exception(buf.str(), ErrorCodes::INVALID_PARTITION_VALUE);
        }
    }

    return partition_id;
}

MergeTreeData::DataPartsVector MergeTreeData::getDataPartsVector(const DataPartStates & affordable_states, DataPartStateVector * out_states) const
{
    DataPartsVector res;
    DataPartsVector buf;
    {
        auto lock = lockParts();

        for (auto state : affordable_states)
        {
            std::swap(buf, res);
            res.clear();

            auto range = getDataPartsStateRange(state);
            std::merge(range.begin(), range.end(), buf.begin(), buf.end(), std::back_inserter(res), LessDataPart());
        }

        if (out_states != nullptr)
        {
            out_states->resize(res.size());
            for (size_t i = 0; i < res.size(); ++i)
                (*out_states)[i] = res[i]->state;
        }
    }

    return res;
}

MergeTreeData::DataPartsVector MergeTreeData::getAllDataPartsVector(MergeTreeData::DataPartStateVector * out_states) const
{
    DataPartsVector res;
    {
        auto lock = lockParts();
        res.assign(data_parts_by_info.begin(), data_parts_by_info.end());

        if (out_states != nullptr)
        {
            out_states->resize(res.size());
            for (size_t i = 0; i < res.size(); ++i)
                (*out_states)[i] = res[i]->state;
        }
    }

    return res;
}

MergeTreeData::DataParts MergeTreeData::getDataParts(const DataPartStates & affordable_states) const
{
    DataParts res;
    {
        auto lock = lockParts();
        for (auto state : affordable_states)
        {
            auto range = getDataPartsStateRange(state);
            res.insert(range.begin(), range.end());
        }
    }
    return res;
}

MergeTreeData::DataParts MergeTreeData::getDataParts() const
{
    return getDataParts({DataPartState::Committed});
}

MergeTreeData::DataPartsVector MergeTreeData::getDataPartsVector() const
{
    return getDataPartsVector({DataPartState::Committed});
}

MergeTreeData::DataPartPtr MergeTreeData::getAnyPartInPartition(
    const String & partition_id, DataPartsLock & /*data_parts_lock*/)
{
    auto it = data_parts_by_state_and_info.lower_bound(DataPartStateAndPartitionID{DataPartState::Committed, partition_id});

    if (it != data_parts_by_state_and_info.end() && (*it)->state == DataPartState::Committed && (*it)->info.partition_id == partition_id)
        return *it;

    return nullptr;
}

void MergeTreeData::Transaction::rollback()
{
    if (!isEmpty())
    {
        std::stringstream ss;
        ss << " Removing parts:";
        for (const auto & part : precommitted_parts)
            ss << " " << part->relative_path;
        ss << ".";
        LOG_DEBUG(data.log, "Undoing transaction." << ss.str());

        data.removePartsFromWorkingSet(
            DataPartsVector(precommitted_parts.begin(), precommitted_parts.end()),
            /* clear_without_timeout = */ true);
    }

    clear();
}

MergeTreeData::DataPartsVector MergeTreeData::Transaction::commit(MergeTreeData::DataPartsLock * acquired_parts_lock)
{
    DataPartsVector total_covered_parts;

    if (!isEmpty())
    {
        auto parts_lock = acquired_parts_lock ? MergeTreeData::DataPartsLock() : data.lockParts();
        auto owing_parts_lock = acquired_parts_lock ? acquired_parts_lock : &parts_lock;

        auto current_time = time(nullptr);
        for (const DataPartPtr & part : precommitted_parts)
        {
            DataPartPtr covering_part;
            DataPartsVector covered_parts = data.getActivePartsToReplace(part->info, part->name, covering_part, *owing_parts_lock);
            if (covering_part)
            {
                LOG_WARNING(data.log, "Tried to commit obsolete part " << part->name
                    << " covered by " << covering_part->getNameWithState());

                part->remove_time.store(0, std::memory_order_relaxed); /// The part will be removed without waiting for old_parts_lifetime seconds.
                data.modifyPartState(part, DataPartState::Outdated);
            }
            else
            {
                total_covered_parts.insert(total_covered_parts.end(), covered_parts.begin(), covered_parts.end());
                for (const DataPartPtr & covered_part : covered_parts)
                {
                    covered_part->remove_time.store(current_time, std::memory_order_relaxed);
                    data.modifyPartState(covered_part, DataPartState::Outdated);
                    data.removePartContributionToColumnSizes(covered_part);
                }

                data.modifyPartState(part, DataPartState::Committed);
                data.addPartContributionToColumnSizes(part);
            }
        }
    }

    clear();

    return total_covered_parts;
}

bool MergeTreeData::isPrimaryOrMinMaxKeyColumnPossiblyWrappedInFunctions(const ASTPtr & node) const
{
    const String column_name = node->getColumnName();

    for (const auto & name : primary_key_columns)
        if (column_name == name)
            return true;

    for (const auto & name : minmax_idx_columns)
        if (column_name == name)
            return true;

    if (const auto * func = node->as<ASTFunction>())
        if (func->arguments->children.size() == 1)
            return isPrimaryOrMinMaxKeyColumnPossiblyWrappedInFunctions(func->arguments->children.front());

    return false;
}

bool MergeTreeData::mayBenefitFromIndexForIn(const ASTPtr & left_in_operand, const Context &) const
{
    /// Make sure that the left side of the IN operator contain part of the key.
    /// If there is a tuple on the left side of the IN operator, at least one item of the tuple
    ///  must be part of the key (probably wrapped by a chain of some acceptable functions).
    const auto * left_in_operand_tuple = left_in_operand->as<ASTFunction>();
    if (left_in_operand_tuple && left_in_operand_tuple->name == "tuple")
    {
        for (const auto & item : left_in_operand_tuple->arguments->children)
        {
            if (isPrimaryOrMinMaxKeyColumnPossiblyWrappedInFunctions(item))
                return true;
            for (const auto & index : skip_indices)
                if (index->mayBenefitFromIndexForIn(item))
                    return true;
        }
        /// The tuple itself may be part of the primary key, so check that as a last resort.
        return isPrimaryOrMinMaxKeyColumnPossiblyWrappedInFunctions(left_in_operand);
    }
    else
    {
        for (const auto & index : skip_indices)
            if (index->mayBenefitFromIndexForIn(left_in_operand))
                return true;

        return isPrimaryOrMinMaxKeyColumnPossiblyWrappedInFunctions(left_in_operand);
    }
}

MergeTreeData & MergeTreeData::checkStructureAndGetMergeTreeData(const StoragePtr & source_table) const
{
    MergeTreeData * src_data = dynamic_cast<MergeTreeData *>(source_table.get());
    if (!src_data)
        throw Exception("Table " + table_name + " supports attachPartitionFrom only for MergeTree family of table engines."
                        " Got " + source_table->getName(), ErrorCodes::NOT_IMPLEMENTED);

    if (getColumns().getAllPhysical().sizeOfDifference(src_data->getColumns().getAllPhysical()))
        throw Exception("Tables have different structure", ErrorCodes::INCOMPATIBLE_COLUMNS);

    auto query_to_string = [] (const ASTPtr & ast)
    {
        return ast ? queryToString(ast) : "";
    };

    if (query_to_string(order_by_ast) != query_to_string(src_data->order_by_ast))
        throw Exception("Tables have different ordering", ErrorCodes::BAD_ARGUMENTS);

    if (query_to_string(partition_by_ast) != query_to_string(src_data->partition_by_ast))
        throw Exception("Tables have different partition key", ErrorCodes::BAD_ARGUMENTS);

    if (format_version != src_data->format_version)
        throw Exception("Tables have different format_version", ErrorCodes::BAD_ARGUMENTS);

    return *src_data;
}

MergeTreeData::MutableDataPartPtr MergeTreeData::cloneAndLoadDataPart(const MergeTreeData::DataPartPtr & src_part,
                                                                      const String & tmp_part_prefix,
                                                                      const MergeTreePartInfo & dst_part_info)
{
    String dst_part_name = src_part->getNewName(dst_part_info);
    String tmp_dst_part_name = tmp_part_prefix + dst_part_name;

    Poco::Path dst_part_absolute_path = Poco::Path(full_path + tmp_dst_part_name).absolute();
    Poco::Path src_part_absolute_path = Poco::Path(src_part->getFullPath()).absolute();

    if (Poco::File(dst_part_absolute_path).exists())
        throw Exception("Part in " + dst_part_absolute_path.toString() + " already exists", ErrorCodes::DIRECTORY_ALREADY_EXISTS);

    LOG_DEBUG(log, "Cloning part " << src_part_absolute_path.toString() << " to " << dst_part_absolute_path.toString());
    localBackup(src_part_absolute_path, dst_part_absolute_path);

    MergeTreeData::MutableDataPartPtr dst_data_part = std::make_shared<MergeTreeData::DataPart>(*this, dst_part_name, dst_part_info);
    dst_data_part->relative_path = tmp_dst_part_name;
    dst_data_part->is_temp = true;

    dst_data_part->loadColumnsChecksumsIndexes(require_part_metadata, true);
    dst_data_part->modification_time = Poco::File(dst_part_absolute_path).getLastModified().epochTime();
    return dst_data_part;
}

void MergeTreeData::freezePartitionsByMatcher(MatcherFn matcher, const String & with_name, const Context & context)
{
    String clickhouse_path = Poco::Path(context.getPath()).makeAbsolute().toString();
    String shadow_path = clickhouse_path + "shadow/";
    Poco::File(shadow_path).createDirectories();
    String backup_path = shadow_path
        + (!with_name.empty()
            ? escapeForFileName(with_name)
            : toString(Increment(shadow_path + "increment.txt").get(true)))
        + "/";

    LOG_DEBUG(log, "Snapshot will be placed at " + backup_path);

    /// Acquire a snapshot of active data parts to prevent removing while doing backup.
    const auto data_parts = getDataParts();

    size_t parts_processed = 0;
    for (const auto & part : data_parts)
    {
        if (!matcher(part))
            continue;

        LOG_DEBUG(log, "Freezing part " << part->name);

        String part_absolute_path = Poco::Path(part->getFullPath()).absolute().toString();
        if (!startsWith(part_absolute_path, clickhouse_path))
            throw Exception("Part path " + part_absolute_path + " is not inside " + clickhouse_path, ErrorCodes::LOGICAL_ERROR);

        String backup_part_absolute_path = part_absolute_path;
        backup_part_absolute_path.replace(0, clickhouse_path.size(), backup_path);
        localBackup(part_absolute_path, backup_part_absolute_path);
        ++parts_processed;
    }

    LOG_DEBUG(log, "Freezed " << parts_processed << " parts");
}

}<|MERGE_RESOLUTION|>--- conflicted
+++ resolved
@@ -1596,14 +1596,9 @@
     }
 
     LOG_INFO(log, "Removing empty columns: " << log_message.str() << " from part " << data_part->name);
-<<<<<<< HEAD
     AlterDataPartTransactionPtr transaction(new AlterDataPartTransaction(data_part));
-    alterDataPart(new_columns, getIndicesDescription().indices, false, transaction);
+    alterDataPart(new_columns, getIndices().indices, false, transaction);
     if (transaction->isValid())
-=======
-
-    if (auto transaction = alterDataPart(data_part, new_columns, getIndices().indices, false))
->>>>>>> 6bf5e1dd
         transaction->commit();
 
     empty_columns.clear();
