#include <Storages/MergeTree/MergeTreeReverseSelectProcessor.h>
#include <Storages/MergeTree/MergeTreeBaseSelectProcessor.h>
#include <Storages/MergeTree/IMergeTreeReader.h>


namespace DB
{

namespace ErrorCodes
{
    extern const int MEMORY_LIMIT_EXCEEDED;
}

static Block replaceTypes(Block && header, const MergeTreeData::DataPartPtr & data_part)
{
    /// Types may be different during ALTER (when this stream is used to perform an ALTER).
    /// NOTE: We may use similar code to implement non blocking ALTERs.
    for (const auto & name_type : data_part->columns)
    {
        if (header.has(name_type.name))
        {
            auto & elem = header.getByName(name_type.name);
            if (!elem.type->equals(*name_type.type))
            {
                elem.type = name_type.type;
                elem.column = elem.type->createColumn();
            }
        }
    }

    return std::move(header);
}

MergeTreeReverseSelectProcessor::MergeTreeReverseSelectProcessor(
    const MergeTreeData & storage_,
    const MergeTreeData::DataPartPtr & owned_data_part_,
    UInt64 max_block_size_rows_,
    size_t preferred_block_size_bytes_,
    size_t preferred_max_column_in_block_size_bytes_,
    Names required_columns_,
    MarkRanges mark_ranges_,
    bool use_uncompressed_cache_,
    const PrewhereInfoPtr & prewhere_info_,
    bool check_columns,
<<<<<<< HEAD
    const MergeTreeReaderSettings & reader_settings_,
=======
    size_t min_bytes_to_use_direct_io_,
    size_t min_bytes_to_use_mmap_io_,
    size_t max_read_buffer_size_,
    bool save_marks_in_cache_,
>>>>>>> 17307eda
    const Names & virt_column_names_,
    size_t part_index_in_query_,
    bool quiet)
    :
    MergeTreeBaseSelectProcessor{
        replaceTypes(storage_.getSampleBlockForColumns(required_columns_), owned_data_part_),
        storage_, prewhere_info_, max_block_size_rows_,
<<<<<<< HEAD
        preferred_block_size_bytes_, preferred_max_column_in_block_size_bytes_,
        reader_settings_, use_uncompressed_cache_, virt_column_names_},
=======
        preferred_block_size_bytes_, preferred_max_column_in_block_size_bytes_, min_bytes_to_use_direct_io_, min_bytes_to_use_mmap_io_,
        max_read_buffer_size_, use_uncompressed_cache_, save_marks_in_cache_, virt_column_names_},
>>>>>>> 17307eda
    required_columns{std::move(required_columns_)},
    data_part{owned_data_part_},
    part_columns_lock(data_part->columns_lock),
    all_mark_ranges(std::move(mark_ranges_)),
    part_index_in_query(part_index_in_query_),
    path(data_part->getFullPath())
{
    /// Let's estimate total number of rows for progress bar.
    for (const auto & range : all_mark_ranges)
        total_marks_count += range.end - range.begin;

    size_t total_rows = data_part->index_granularity.getTotalRows();

    if (!quiet)
        LOG_TRACE(log, "Reading " << all_mark_ranges.size() << " ranges in reverse order from part " << data_part->name
        << ", approx. " << total_rows
        << (all_mark_ranges.size() > 1
        ? ", up to " + toString(data_part->index_granularity.getRowsCountInRanges(all_mark_ranges))
        : "")
        << " rows starting from " << data_part->index_granularity.getMarkStartingRow(all_mark_ranges.front().begin));

    addTotalRowsApprox(total_rows);

    ordered_names = header_without_virtual_columns.getNames();

    task_columns = getReadTaskColumns(storage, data_part, required_columns, prewhere_info, check_columns);

    /// will be used to distinguish between PREWHERE and WHERE columns when applying filter
    const auto & column_names = task_columns.columns.getNames();
    column_name_set = NameSet{column_names.begin(), column_names.end()};

    if (use_uncompressed_cache)
        owned_uncompressed_cache = storage.global_context.getUncompressedCache();

    owned_mark_cache = storage.global_context.getMarkCache();

<<<<<<< HEAD
    reader = data_part->getReader(task_columns.columns, all_mark_ranges,
        owned_uncompressed_cache.get(), owned_mark_cache.get(), reader_settings);

    if (prewhere_info)
        pre_reader = data_part->getReader(task_columns.pre_columns, all_mark_ranges,
            owned_uncompressed_cache.get(), owned_mark_cache.get(), reader_settings);
=======
    reader = std::make_unique<MergeTreeReader>(
        path, data_part, task_columns.columns, owned_uncompressed_cache.get(),
        owned_mark_cache.get(), save_marks_in_cache, storage,
        all_mark_ranges, min_bytes_to_use_direct_io, min_bytes_to_use_mmap_io, max_read_buffer_size);

    if (prewhere_info)
        pre_reader = std::make_unique<MergeTreeReader>(
            path, data_part, task_columns.pre_columns, owned_uncompressed_cache.get(),
            owned_mark_cache.get(), save_marks_in_cache, storage,
            all_mark_ranges, min_bytes_to_use_direct_io, min_bytes_to_use_mmap_io, max_read_buffer_size);
>>>>>>> 17307eda
}

bool MergeTreeReverseSelectProcessor::getNewTask()
try
{
    if ((chunks.empty() && all_mark_ranges.empty()) || total_marks_count == 0)
    {
        finish();
        return false;
    }

    /// We have some blocks to return in buffer.
    /// Return true to continue reading, but actually don't create a task.
    if (all_mark_ranges.empty())
        return true;

    /// Read ranges from right to left.
    MarkRanges mark_ranges_for_task = { all_mark_ranges.back() };
    all_mark_ranges.pop_back();

    auto size_predictor = (preferred_block_size_bytes == 0)
        ? nullptr
        : std::make_unique<MergeTreeBlockSizePredictor>(data_part, ordered_names, data_part->storage.getSampleBlock());

    task = std::make_unique<MergeTreeReadTask>(
        data_part, mark_ranges_for_task, part_index_in_query, ordered_names, column_name_set,
        task_columns.columns, task_columns.pre_columns, prewhere_info && prewhere_info->remove_prewhere_column,
        task_columns.should_reorder, std::move(size_predictor));

    return true;
}
catch (...)
{
    /// Suspicion of the broken part. A part is added to the queue for verification.
    if (getCurrentExceptionCode() != ErrorCodes::MEMORY_LIMIT_EXCEEDED)
        storage.reportBrokenPart(data_part->name);
    throw;
}

Chunk MergeTreeReverseSelectProcessor::readFromPart()
{
    Chunk res;

    if (!chunks.empty())
    {
        res = std::move(chunks.back());
        chunks.pop_back();
        return res;
    }

    if (!task->range_reader.isInitialized())
        initializeRangeReaders(*task);

    while (!task->isFinished())
    {
        Chunk chunk = readFromPartImpl();
        chunks.push_back(std::move(chunk));
    }

    if (chunks.empty())
        return {};

    res = std::move(chunks.back());
    chunks.pop_back();

    return res;
}

void MergeTreeReverseSelectProcessor::finish()
{
    /** Close the files (before destroying the object).
    * When many sources are created, but simultaneously reading only a few of them,
    * buffers don't waste memory.
    */
    reader.reset();
    pre_reader.reset();
    part_columns_lock.unlock();
    data_part.reset();
}

MergeTreeReverseSelectProcessor::~MergeTreeReverseSelectProcessor() = default;

}<|MERGE_RESOLUTION|>--- conflicted
+++ resolved
@@ -42,14 +42,7 @@
     bool use_uncompressed_cache_,
     const PrewhereInfoPtr & prewhere_info_,
     bool check_columns,
-<<<<<<< HEAD
     const MergeTreeReaderSettings & reader_settings_,
-=======
-    size_t min_bytes_to_use_direct_io_,
-    size_t min_bytes_to_use_mmap_io_,
-    size_t max_read_buffer_size_,
-    bool save_marks_in_cache_,
->>>>>>> 17307eda
     const Names & virt_column_names_,
     size_t part_index_in_query_,
     bool quiet)
@@ -57,13 +50,8 @@
     MergeTreeBaseSelectProcessor{
         replaceTypes(storage_.getSampleBlockForColumns(required_columns_), owned_data_part_),
         storage_, prewhere_info_, max_block_size_rows_,
-<<<<<<< HEAD
         preferred_block_size_bytes_, preferred_max_column_in_block_size_bytes_,
         reader_settings_, use_uncompressed_cache_, virt_column_names_},
-=======
-        preferred_block_size_bytes_, preferred_max_column_in_block_size_bytes_, min_bytes_to_use_direct_io_, min_bytes_to_use_mmap_io_,
-        max_read_buffer_size_, use_uncompressed_cache_, save_marks_in_cache_, virt_column_names_},
->>>>>>> 17307eda
     required_columns{std::move(required_columns_)},
     data_part{owned_data_part_},
     part_columns_lock(data_part->columns_lock),
@@ -100,25 +88,12 @@
 
     owned_mark_cache = storage.global_context.getMarkCache();
 
-<<<<<<< HEAD
     reader = data_part->getReader(task_columns.columns, all_mark_ranges,
         owned_uncompressed_cache.get(), owned_mark_cache.get(), reader_settings);
 
     if (prewhere_info)
         pre_reader = data_part->getReader(task_columns.pre_columns, all_mark_ranges,
             owned_uncompressed_cache.get(), owned_mark_cache.get(), reader_settings);
-=======
-    reader = std::make_unique<MergeTreeReader>(
-        path, data_part, task_columns.columns, owned_uncompressed_cache.get(),
-        owned_mark_cache.get(), save_marks_in_cache, storage,
-        all_mark_ranges, min_bytes_to_use_direct_io, min_bytes_to_use_mmap_io, max_read_buffer_size);
-
-    if (prewhere_info)
-        pre_reader = std::make_unique<MergeTreeReader>(
-            path, data_part, task_columns.pre_columns, owned_uncompressed_cache.get(),
-            owned_mark_cache.get(), save_marks_in_cache, storage,
-            all_mark_ranges, min_bytes_to_use_direct_io, min_bytes_to_use_mmap_io, max_read_buffer_size);
->>>>>>> 17307eda
 }
 
 bool MergeTreeReverseSelectProcessor::getNewTask()
