#pragma once

#include <map>
#include <shared_mutex>
#include <ext/shared_ptr_helper.h>

#include <Disks/IDisk.h>
#include <Storages/IStorage.h>
#include <Common/FileChecker.h>
#include <Common/escapeForFileName.h>


namespace DB
{
/** Implements simple table engine without support of indices.
  * The data is stored in a compressed form.
  */
class StorageLog : public ext::shared_ptr_helper<StorageLog>, public IStorage
{
    friend class LogBlockInputStream;
    friend class LogBlockOutputStream;
    friend struct ext::shared_ptr_helper<StorageLog>;

public:
    String getName() const override { return "Log"; }
    String getTableName() const override { return table_name; }
    String getDatabaseName() const override { return database_name; }

    BlockInputStreams read(
        const Names & column_names,
        const SelectQueryInfo & query_info,
        const Context & context,
        QueryProcessingStage::Enum processed_stage,
        size_t max_block_size,
        unsigned num_streams) override;

    BlockOutputStreamPtr write(const ASTPtr & query, const Context & context) override;

<<<<<<< HEAD
    void rename(
        const String & new_path_to_db,
        const String & new_database_name,
        const String & new_table_name,
        TableStructureWriteLockHolder &) override;
=======
    void rename(const String & new_path_to_table_data, const String & new_database_name, const String & new_table_name, TableStructureWriteLockHolder &) override;
>>>>>>> 6f28e69e

    CheckResults checkData(const ASTPtr & /* query */, const Context & /* context */) override;

    void truncate(const ASTPtr &, const Context &, TableStructureWriteLockHolder &) override;

<<<<<<< HEAD
    Strings getDataPaths() const override { return {DB::fullPath(disk, table_path)}; }
=======
    std::string fullPath() const { return path; }

    Strings getDataPaths() const override { return {fullPath()}; }
>>>>>>> 6f28e69e

protected:
    /** Attach the table with the appropriate name, along the appropriate path (with / at the end),
      *  (the correctness of names and paths is not verified)
      *  consisting of the specified columns; Create files if they do not exist.
      */
    StorageLog(
<<<<<<< HEAD
        DiskPtr disk_,
        const String & database_name_,
        const String & table_name_,
=======
        const std::string & relative_path_,
        const std::string & database_name_,
        const std::string & table_name_,
>>>>>>> 6f28e69e
        const ColumnsDescription & columns_,
        const ConstraintsDescription & constraints_,
        size_t max_compress_block_size_,
        const Context & context_);

private:
<<<<<<< HEAD
=======
    String base_path;
    String path;
    String table_name;
    String database_name;

    mutable std::shared_mutex rwlock;

>>>>>>> 6f28e69e
    /** Offsets to some row number in a file for column in table.
      * They are needed so that you can read the data in several threads.
      */
    struct Mark
    {
        size_t rows;   /// How many rows are before this offset including the block at this offset.
        size_t offset; /// The offset in compressed file.
    };
    using Marks = std::vector<Mark>;

    /// Column data
    struct ColumnData
    {
        /// Specifies the column number in the marks file.
        /// Does not necessarily match the column number among the columns of the table: columns with lengths of arrays are also numbered here.
        size_t column_index;

        String data_file_path;
        Marks marks;
    };
    using Files = std::map<String, ColumnData>; /// file name -> column data

    DiskPtr disk;
    String database_name;
    String table_name;
    String table_path;

    mutable std::shared_mutex rwlock;

    Files files;

    Names column_names_by_idx; /// column_index -> name

    String marks_file_path;

    /// The order of adding files should not change: it corresponds to the order of the columns in the marks file.
    void addFiles(const String & column_name, const IDataType & type);

    bool loaded_marks = false;

    size_t max_compress_block_size;
    size_t file_count = 0;

    FileChecker file_checker;

    /// Read marks files if they are not already read.
    /// It is done lazily, so that with a large number of tables, the server starts quickly.
    /// You can not call with a write locked `rwlock`.
    void loadMarks();

    /// The order of adding files should not change: it corresponds to the order of the columns in the marks file.
    void addFile(const String & column_name, const IDataType & type, size_t level = 0);

    /** For normal columns, the number of rows in the block is specified in the marks.
      * For array columns and nested structures, there are more than one group of marks that correspond to different files
      *  - for elements (file name.bin) - the total number of array elements in the block is specified,
      *  - for array sizes (file name.size0.bin) - the number of rows (the whole arrays themselves) in the block is specified.
      *
      * Return the first group of marks that contain the number of rows, but not the internals of the arrays.
      */
    const Marks & getMarksWithRealRowCount() const;
<<<<<<< HEAD
=======

    std::string getFullPath() const { return path; }
>>>>>>> 6f28e69e
};

}<|MERGE_RESOLUTION|>--- conflicted
+++ resolved
@@ -36,27 +36,17 @@
 
     BlockOutputStreamPtr write(const ASTPtr & query, const Context & context) override;
 
-<<<<<<< HEAD
     void rename(
-        const String & new_path_to_db,
+        const String & new_path_to_table_data,
         const String & new_database_name,
         const String & new_table_name,
         TableStructureWriteLockHolder &) override;
-=======
-    void rename(const String & new_path_to_table_data, const String & new_database_name, const String & new_table_name, TableStructureWriteLockHolder &) override;
->>>>>>> 6f28e69e
 
     CheckResults checkData(const ASTPtr & /* query */, const Context & /* context */) override;
 
     void truncate(const ASTPtr &, const Context &, TableStructureWriteLockHolder &) override;
 
-<<<<<<< HEAD
     Strings getDataPaths() const override { return {DB::fullPath(disk, table_path)}; }
-=======
-    std::string fullPath() const { return path; }
-
-    Strings getDataPaths() const override { return {fullPath()}; }
->>>>>>> 6f28e69e
 
 protected:
     /** Attach the table with the appropriate name, along the appropriate path (with / at the end),
@@ -64,31 +54,15 @@
       *  consisting of the specified columns; Create files if they do not exist.
       */
     StorageLog(
-<<<<<<< HEAD
         DiskPtr disk_,
+        const String & relative_path_,
         const String & database_name_,
         const String & table_name_,
-=======
-        const std::string & relative_path_,
-        const std::string & database_name_,
-        const std::string & table_name_,
->>>>>>> 6f28e69e
         const ColumnsDescription & columns_,
         const ConstraintsDescription & constraints_,
-        size_t max_compress_block_size_,
-        const Context & context_);
+        size_t max_compress_block_size_);
 
 private:
-<<<<<<< HEAD
-=======
-    String base_path;
-    String path;
-    String table_name;
-    String database_name;
-
-    mutable std::shared_mutex rwlock;
-
->>>>>>> 6f28e69e
     /** Offsets to some row number in a file for column in table.
       * They are needed so that you can read the data in several threads.
       */
@@ -112,9 +86,9 @@
     using Files = std::map<String, ColumnData>; /// file name -> column data
 
     DiskPtr disk;
+    String table_path;
     String database_name;
     String table_name;
-    String table_path;
 
     mutable std::shared_mutex rwlock;
 
@@ -150,11 +124,6 @@
       * Return the first group of marks that contain the number of rows, but not the internals of the arrays.
       */
     const Marks & getMarksWithRealRowCount() const;
-<<<<<<< HEAD
-=======
-
-    std::string getFullPath() const { return path; }
->>>>>>> 6f28e69e
 };
 
 }