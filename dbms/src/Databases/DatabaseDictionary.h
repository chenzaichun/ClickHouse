--- conflicted
+++ resolved
@@ -9,11 +9,7 @@
 
 namespace Poco
 {
-<<<<<<< HEAD
-class Logger;
-=======
     class Logger;
->>>>>>> 14591272
 }
 
 
