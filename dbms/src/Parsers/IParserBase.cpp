#include <Parsers/IParserBase.h>


namespace DB
{

namespace ErrorCodes
{
    extern const int LOGICAL_ERROR;
}


bool IParserBase::parse(Pos & pos, ASTPtr & node, Expected & expected)
{
    Pos begin = pos;
    expected.add(pos, getName());

    bool res = parseImpl(pos, node, expected);

    if (!res)
    {
        node = nullptr;
        pos = begin;
    }
<<<<<<< HEAD
    else
=======
    else if (node)
>>>>>>> 72d65029
        node->range = StringRange(begin, pos);

    return res;
}

}<|MERGE_RESOLUTION|>--- conflicted
+++ resolved
@@ -22,11 +22,7 @@
         node = nullptr;
         pos = begin;
     }
-<<<<<<< HEAD
-    else
-=======
     else if (node)
->>>>>>> 72d65029
         node->range = StringRange(begin, pos);
 
     return res;
