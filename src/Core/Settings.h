--- conflicted
+++ resolved
@@ -406,12 +406,9 @@
     M(SettingBool, validate_polygons, true, "Throw exception if polygon is invalid in function pointInPolygon (e.g. self-tangent, self-intersecting). If the setting is false, the function will accept invalid polygons but may silently return wrong result.", 0) \
     M(SettingUInt64, max_parser_depth, 1000, "Maximum parser depth.", 0) \
     M(SettingSeconds, temporary_live_view_timeout, DEFAULT_TEMPORARY_LIVE_VIEW_TIMEOUT_SEC, "Timeout after which temporary live view is deleted.", 0) \
-<<<<<<< HEAD
     M(SettingBool, transform_null_in, false, "Enable null verification of the 'IN' operator.", 0) \
-=======
     M(SettingBool, allow_nondeterministic_mutations, false, "Allow non-deterministic functions in ALTER UPDATE/ALTER DELETE statements", 0) \
     M(SettingSeconds, lock_acquire_timeout, DBMS_DEFAULT_LOCK_ACQUIRE_TIMEOUT_SEC, "How long locking request should wait before failing", 0) \
->>>>>>> 3e110d82
     \
     /** Obsolete settings that do nothing but left for compatibility reasons. Remove each one after half a year of obsolescence. */ \
     \
