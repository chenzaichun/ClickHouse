#pragma once

#include <Core/SettingsCollection.h>
#include <Core/Defines.h>


namespace Poco
{
    namespace Util
    {
        class AbstractConfiguration;
    }
}

namespace boost
{
    namespace program_options
    {
        class options_description;
    }
}


namespace DB
{

class IColumn;


/** Settings of query execution.
  * These settings go to users.xml.
  */
struct Settings : public SettingsCollection<Settings>
{
    /// For initialization from empty initializer-list to be "value initialization", not "aggregate initialization" in C++14.
    /// http://en.cppreference.com/w/cpp/language/aggregate_initialization
    Settings() {}

    /** List of settings: type, name, default value, description, flags
      *
      * This looks rather unconvenient. It is done that way to avoid repeating settings in different places.
      * Note: as an alternative, we could implement settings to be completely dynamic in form of map: String -> Field,
      *  but we are not going to do it, because settings is used everywhere as static struct fields.
      *
      * `flags` can be either 0 or IMPORTANT.
      * A setting is "IMPORTANT" if it affects the results of queries and can't be ignored by older versions.
      */

#define COMMON_SETTINGS(M)                                            \
    M(SettingUInt64, min_compress_block_size, 65536, "The actual size of the block to compress, if the uncompressed data less than max_compress_block_size is no less than this value and no less than the volume of data for one mark.", 0) \
    M(SettingUInt64, max_compress_block_size, 1048576, "The maximum size of blocks of uncompressed data before compressing for writing to a table.", 0) \
    M(SettingUInt64, max_block_size, DEFAULT_BLOCK_SIZE, "Maximum block size for reading", 0) \
    M(SettingUInt64, max_insert_block_size, DEFAULT_INSERT_BLOCK_SIZE, "The maximum block size for insertion, if we control the creation of blocks for insertion.", 0) \
    M(SettingUInt64, min_insert_block_size_rows, DEFAULT_INSERT_BLOCK_SIZE, "Squash blocks passed to INSERT query to specified size in rows, if blocks are not big enough.", 0) \
    M(SettingUInt64, min_insert_block_size_bytes, (DEFAULT_INSERT_BLOCK_SIZE * 256), "Squash blocks passed to INSERT query to specified size in bytes, if blocks are not big enough.", 0) \
    M(SettingUInt64, min_insert_block_size_rows_for_materialized_views, 0, "Like min_insert_block_size_rows, but applied only during pushing to MATERIALIZED VIEW (default: min_insert_block_size_rows)", 0) \
    M(SettingUInt64, min_insert_block_size_bytes_for_materialized_views, 0, "Like min_insert_block_size_bytes, but applied only during pushing to MATERIALIZED VIEW (default: min_insert_block_size_bytes)", 0) \
    M(SettingUInt64, max_joined_block_size_rows, DEFAULT_BLOCK_SIZE, "Maximum block size for JOIN result (if join algorithm supports it). 0 means unlimited.", 0) \
    M(SettingUInt64, max_insert_threads, 0, "The maximum number of threads to execute the INSERT SELECT query. Values 0 or 1 means that INSERT SELECT is not run in parallel. Higher values will lead to higher memory usage. Parallel INSERT SELECT has effect only if the SELECT part is run on parallel, see 'max_threads' setting.", 0) \
    M(SettingUInt64, max_final_threads, 16, "The maximum number of threads to read from table with FINAL.", 0) \
    M(SettingMaxThreads, max_threads, 0, "The maximum number of threads to execute the request. By default, it is determined automatically.", 0) \
    M(SettingMaxThreads, max_alter_threads, 0, "The maximum number of threads to execute the ALTER requests. By default, it is determined automatically.", 0) \
    M(SettingUInt64, max_read_buffer_size, DBMS_DEFAULT_BUFFER_SIZE, "The maximum size of the buffer to read from the filesystem.", 0) \
    M(SettingUInt64, max_distributed_connections, 1024, "The maximum number of connections for distributed processing of one query (should be greater than max_threads).", 0) \
    M(SettingUInt64, max_query_size, 262144, "Which part of the query can be read into RAM for parsing (the remaining data for INSERT, if any, is read later)", 0) \
    M(SettingUInt64, interactive_delay, 100000, "The interval in microseconds to check if the request is cancelled, and to send progress info.", 0) \
    M(SettingSeconds, connect_timeout, DBMS_DEFAULT_CONNECT_TIMEOUT_SEC, "Connection timeout if there are no replicas.", 0) \
    M(SettingMilliseconds, connect_timeout_with_failover_ms, DBMS_DEFAULT_CONNECT_TIMEOUT_WITH_FAILOVER_MS, "Connection timeout for selecting first healthy replica.", 0) \
    M(SettingMilliseconds, connect_timeout_with_failover_secure_ms, DBMS_DEFAULT_CONNECT_TIMEOUT_WITH_FAILOVER_SECURE_MS, "Connection timeout for selecting first healthy replica (for secure connections).", 0) \
    M(SettingSeconds, receive_timeout, DBMS_DEFAULT_RECEIVE_TIMEOUT_SEC, "", 0) \
    M(SettingSeconds, send_timeout, DBMS_DEFAULT_SEND_TIMEOUT_SEC, "", 0) \
    M(SettingSeconds, tcp_keep_alive_timeout, 0, "The time in seconds the connection needs to remain idle before TCP starts sending keepalive probes", 0) \
    M(SettingMilliseconds, queue_max_wait_ms, 0, "The wait time in the request queue, if the number of concurrent requests exceeds the maximum.", 0) \
    M(SettingMilliseconds, connection_pool_max_wait_ms, 0, "The wait time when the connection pool is full.", 0) \
    M(SettingMilliseconds, replace_running_query_max_wait_ms, 5000, "The wait time for running query with the same query_id to finish when setting 'replace_running_query' is active.", 0) \
    M(SettingMilliseconds, kafka_max_wait_ms, 5000, "The wait time for reading from Kafka before retry.", 0) \
    M(SettingUInt64, poll_interval, DBMS_DEFAULT_POLL_INTERVAL, "Block at the query wait loop on the server for the specified number of seconds.", 0) \
    M(SettingUInt64, idle_connection_timeout, 3600, "Close idle TCP connections after specified number of seconds.", 0) \
    M(SettingUInt64, distributed_connections_pool_size, DBMS_DEFAULT_DISTRIBUTED_CONNECTIONS_POOL_SIZE, "Maximum number of connections with one remote server in the pool.", 0) \
    M(SettingUInt64, connections_with_failover_max_tries, DBMS_CONNECTION_POOL_WITH_FAILOVER_DEFAULT_MAX_TRIES, "The maximum number of attempts to connect to replicas.", 0) \
    M(SettingUInt64, s3_min_upload_part_size, 512*1024*1024, "The minimum size of part to upload during multipart upload to S3.", 0) \
    M(SettingBool, extremes, false, "Calculate minimums and maximums of the result columns. They can be output in JSON-formats.", IMPORTANT) \
    M(SettingBool, use_uncompressed_cache, true, "Whether to use the cache of uncompressed blocks.", 0) \
    M(SettingBool, replace_running_query, false, "Whether the running request should be canceled with the same id as the new one.", 0) \
    M(SettingUInt64, background_buffer_flush_schedule_pool_size, 16, "Number of threads performing background flush for tables with Buffer engine. Only has meaning at server startup.", 0) \
    M(SettingUInt64, background_pool_size, 16, "Number of threads performing background work for tables (for example, merging in merge tree). Only has meaning at server startup.", 0) \
    M(SettingUInt64, background_move_pool_size, 8, "Number of threads performing background moves for tables. Only has meaning at server startup.", 0) \
    M(SettingUInt64, background_schedule_pool_size, 16, "Number of threads performing background tasks for replicated tables, kafka streaming, dns cache updates. Only has meaning at server startup.", 0) \
    M(SettingUInt64, background_distributed_schedule_pool_size, 16, "Number of threads performing background tasks for distributed sends. Only has meaning at server startup.", 0) \
    \
    M(SettingMilliseconds, distributed_directory_monitor_sleep_time_ms, 100, "Sleep time for StorageDistributed DirectoryMonitors, in case of any errors delay grows exponentially.", 0) \
    M(SettingMilliseconds, distributed_directory_monitor_max_sleep_time_ms, 30000, "Maximum sleep time for StorageDistributed DirectoryMonitors, it limits exponential growth too.", 0) \
    \
    M(SettingBool, distributed_directory_monitor_batch_inserts, false, "Should StorageDistributed DirectoryMonitors try to batch individual inserts into bigger ones.", 0) \
    \
    M(SettingBool, optimize_move_to_prewhere, true, "Allows disabling WHERE to PREWHERE optimization in SELECT queries from MergeTree.", 0) \
    \
    M(SettingUInt64, replication_alter_partitions_sync, 1, "Wait for actions to manipulate the partitions. 0 - do not wait, 1 - wait for execution only of itself, 2 - wait for everyone.", 0) \
    M(SettingUInt64, replication_alter_columns_timeout, 60, "Wait for actions to change the table structure within the specified number of seconds. 0 - wait unlimited time.", 0) \
    \
    M(SettingLoadBalancing, load_balancing, LoadBalancing::RANDOM, "Which replicas (among healthy replicas) to preferably send a query to (on the first attempt) for distributed processing.", 0) \
    \
    M(SettingTotalsMode, totals_mode, TotalsMode::AFTER_HAVING_EXCLUSIVE, "How to calculate TOTALS when HAVING is present, as well as when max_rows_to_group_by and group_by_overflow_mode = ‘any’ are present.", IMPORTANT) \
    M(SettingFloat, totals_auto_threshold, 0.5, "The threshold for totals_mode = 'auto'.", 0) \
    \
    M(SettingBool, allow_suspicious_low_cardinality_types, false, "In CREATE TABLE statement allows specifying LowCardinality modifier for types of small fixed size (8 or less). Enabling this may increase merge times and memory consumption.", 0) \
    M(SettingBool, compile_expressions, false, "Compile some scalar functions and operators to native code.", 0) \
    M(SettingUInt64, min_count_to_compile_expression, 3, "The number of identical expressions before they are JIT-compiled", 0) \
    M(SettingUInt64, group_by_two_level_threshold, 100000, "From what number of keys, a two-level aggregation starts. 0 - the threshold is not set.", 0) \
    M(SettingUInt64, group_by_two_level_threshold_bytes, 100000000, "From what size of the aggregation state in bytes, a two-level aggregation begins to be used. 0 - the threshold is not set. Two-level aggregation is used when at least one of the thresholds is triggered.", 0) \
    M(SettingBool, distributed_aggregation_memory_efficient, false, "Is the memory-saving mode of distributed aggregation enabled.", 0) \
    M(SettingUInt64, aggregation_memory_efficient_merge_threads, 0, "Number of threads to use for merge intermediate aggregation results in memory efficient mode. When bigger, then more memory is consumed. 0 means - same as 'max_threads'.", 0) \
    \
    M(SettingUInt64, max_parallel_replicas, 1, "The maximum number of replicas of each shard used when the query is executed. For consistency (to get different parts of the same partition), this option only works for the specified sampling key. The lag of the replicas is not controlled.", 0) \
    M(SettingUInt64, parallel_replicas_count, 0, "", 0) \
    M(SettingUInt64, parallel_replica_offset, 0, "", 0) \
    \
    M(SettingSpecialSort, special_sort, SpecialSort::NOT_SPECIFIED, "Specifies a sorting algorithm which will be using in ORDER BY query.", 0) \
    \
    M(SettingBool, skip_unavailable_shards, false, "If 1, ClickHouse silently skips unavailable shards and nodes unresolvable through DNS. Shard is marked as unavailable when none of the replicas can be reached.", 0) \
    \
    M(SettingBool, distributed_group_by_no_merge, false, "Do not merge aggregation states from different servers for distributed query processing - in case it is for certain that there are different keys on different shards.", 0) \
    M(SettingBool, parallel_distributed_insert_select, false, "If true, distributed insert select query in the same cluster will be processed on local tables on every shard", 0) \
    M(SettingBool, optimize_skip_unused_shards, false, "Assumes that data is distributed by sharding_key. Optimization to skip unused shards if SELECT query filters by sharding_key.", 0) \
    M(SettingBool, optimize_distributed_group_by_sharding_key, false, "Optimize GROUP BY sharding_key queries (by avodiing costly aggregation on the initiator server).", 0) \
    M(SettingUInt64, force_optimize_skip_unused_shards, 0, "Throw an exception if unused shards cannot be skipped (1 - throw only if the table has the sharding key, 2 - always throw.", 0) \
    M(SettingBool, force_optimize_skip_unused_shards_no_nested, false, "Do not apply force_optimize_skip_unused_shards for nested Distributed tables.", 0) \
    \
    M(SettingBool, input_format_parallel_parsing, true, "Enable parallel parsing for some data formats.", 0) \
    M(SettingUInt64, min_chunk_bytes_for_parallel_parsing, (10 * 1024 * 1024), "The minimum chunk size in bytes, which each thread will parse in parallel.", 0) \
    \
    M(SettingUInt64, merge_tree_min_rows_for_concurrent_read, (20 * 8192), "If at least as many lines are read from one file, the reading can be parallelized.", 0) \
    M(SettingUInt64, merge_tree_min_bytes_for_concurrent_read, (24 * 10 * 1024 * 1024), "If at least as many bytes are read from one file, the reading can be parallelized.", 0) \
    M(SettingUInt64, merge_tree_min_rows_for_seek, 0, "You can skip reading more than that number of rows at the price of one seek per file.", 0) \
    M(SettingUInt64, merge_tree_min_bytes_for_seek, 0, "You can skip reading more than that number of bytes at the price of one seek per file.", 0) \
    M(SettingUInt64, merge_tree_coarse_index_granularity, 8, "If the index segment can contain the required keys, divide it into as many parts and recursively check them.", 0) \
    M(SettingUInt64, merge_tree_max_rows_to_use_cache, (128 * 8192), "The maximum number of rows per request, to use the cache of uncompressed data. If the request is large, the cache is not used. (For large queries not to flush out the cache.)", 0) \
    M(SettingUInt64, merge_tree_max_bytes_to_use_cache, (192 * 10 * 1024 * 1024), "The maximum number of bytes per request, to use the cache of uncompressed data. If the request is large, the cache is not used. (For large queries not to flush out the cache.)", 0) \
    \
    M(SettingUInt64, mysql_max_rows_to_insert, 65536, "The maximum number of rows in MySQL batch insertion of the MySQL storage engine", 0) \
    \
    M(SettingUInt64, optimize_min_equality_disjunction_chain_length, 3, "The minimum length of the expression `expr = x1 OR ... expr = xN` for optimization ", 0) \
    \
    M(SettingUInt64, min_bytes_to_use_direct_io, 0, "The minimum number of bytes for reading the data with O_DIRECT option during SELECT queries execution. 0 - disabled.", 0) \
    M(SettingUInt64, min_bytes_to_use_mmap_io, 0, "The minimum number of bytes for reading the data with mmap option during SELECT queries execution. 0 - disabled.", 0) \
    \
    M(SettingBool, force_index_by_date, 0, "Throw an exception if there is a partition key in a table, and it is not used.", 0) \
    M(SettingBool, force_primary_key, 0, "Throw an exception if there is primary key in a table, and it is not used.", 0) \
    \
    M(SettingFloat, max_streams_to_max_threads_ratio, 1, "Allows you to use more sources than the number of threads - to more evenly distribute work across threads. It is assumed that this is a temporary solution, since it will be possible in the future to make the number of sources equal to the number of threads, but for each source to dynamically select available work for itself.", 0) \
    M(SettingFloat, max_streams_multiplier_for_merge_tables, 5, "Ask more streams when reading from Merge table. Streams will be spread across tables that Merge table will use. This allows more even distribution of work across threads and especially helpful when merged tables differ in size.", 0) \
    \
    M(SettingString, network_compression_method, "LZ4", "Allows you to select the method of data compression when writing.", 0) \
    \
    M(SettingInt64, network_zstd_compression_level, 1, "Allows you to select the level of ZSTD compression.", 0) \
    \
    M(SettingUInt64, priority, 0, "Priority of the query. 1 - the highest, higher value - lower priority; 0 - do not use priorities.", 0) \
    M(SettingInt64, os_thread_priority, 0, "If non zero - set corresponding 'nice' value for query processing threads. Can be used to adjust query priority for OS scheduler.", 0) \
    \
    M(SettingBool, log_queries, 1, "Log requests and write the log to the system table.", 0) \
    M(SettingLogQueriesType, log_queries_min_type, QueryLogElementType::QUERY_START, "query_log minimal type to log, possible values (from low to high): QUERY_START, QUERY_FINISH, EXCEPTION_BEFORE_START, EXCEPTION_WHILE_PROCESSING.", 0) \
    M(SettingUInt64, log_queries_cut_to_length, 100000, "If query length is greater than specified threshold (in bytes), then cut query when writing to query log. Also limit length of printed query in ordinary text log.", 0) \
    \
    M(SettingDistributedProductMode, distributed_product_mode, DistributedProductMode::DENY, "How are distributed subqueries performed inside IN or JOIN sections?", IMPORTANT) \
    \
    M(SettingUInt64, max_concurrent_queries_for_user, 0, "The maximum number of concurrent requests per user.", 0) \
    \
    M(SettingBool, insert_deduplicate, true, "For INSERT queries in the replicated table, specifies that deduplication of insertings blocks should be preformed", 0) \
    \
    M(SettingUInt64, insert_quorum, 0, "For INSERT queries in the replicated table, wait writing for the specified number of replicas and linearize the addition of the data. 0 - disabled.", 0) \
    M(SettingMilliseconds, insert_quorum_timeout, 600000, "", 0) \
    M(SettingUInt64, select_sequential_consistency, 0, "For SELECT queries from the replicated table, throw an exception if the replica does not have a chunk written with the quorum; do not read the parts that have not yet been written with the quorum.", 0) \
    M(SettingUInt64, table_function_remote_max_addresses, 1000, "The maximum number of different shards and the maximum number of replicas of one shard in the `remote` function.", 0) \
    M(SettingMilliseconds, read_backoff_min_latency_ms, 1000, "Setting to reduce the number of threads in case of slow reads. Pay attention only to reads that took at least that much time.", 0) \
    M(SettingUInt64, read_backoff_max_throughput, 1048576, "Settings to reduce the number of threads in case of slow reads. Count events when the read bandwidth is less than that many bytes per second.", 0) \
    M(SettingMilliseconds, read_backoff_min_interval_between_events_ms, 1000, "Settings to reduce the number of threads in case of slow reads. Do not pay attention to the event, if the previous one has passed less than a certain amount of time.", 0) \
    M(SettingUInt64, read_backoff_min_events, 2, "Settings to reduce the number of threads in case of slow reads. The number of events after which the number of threads will be reduced.", 0) \
    \
    M(SettingFloat, memory_tracker_fault_probability, 0., "For testing of `exception safety` - throw an exception every time you allocate memory with the specified probability.", 0) \
    \
    M(SettingBool, enable_http_compression, 0, "Compress the result if the client over HTTP said that it understands data compressed by gzip or deflate.", 0) \
    M(SettingInt64, http_zlib_compression_level, 3, "Compression level - used if the client on HTTP said that it understands data compressed by gzip or deflate.", 0) \
    \
    M(SettingBool, http_native_compression_disable_checksumming_on_decompress, 0, "If you uncompress the POST data from the client compressed by the native format, do not check the checksum.", 0) \
    \
    M(SettingString, count_distinct_implementation, "uniqExact", "What aggregate function to use for implementation of count(DISTINCT ...)", 0) \
    \
    M(SettingBool, add_http_cors_header, false, "Write add http CORS header.", 0) \
    \
    M(SettingUInt64, max_http_get_redirects, 0, "Max number of http GET redirects hops allowed. Make sure additional security measures are in place to prevent a malicious server to redirect your requests to unexpected services.", 0) \
    \
    M(SettingBool, use_client_time_zone, false, "Use client timezone for interpreting DateTime string values, instead of adopting server timezone.", 0) \
    \
    M(SettingBool, send_progress_in_http_headers, false, "Send progress notifications using X-ClickHouse-Progress headers. Some clients do not support high amount of HTTP headers (Python requests in particular), so it is disabled by default.", 0) \
    \
    M(SettingUInt64, http_headers_progress_interval_ms, 100, "Do not send HTTP headers X-ClickHouse-Progress more frequently than at each specified interval.", 0) \
    \
    M(SettingBool, fsync_metadata, 1, "Do fsync after changing metadata for tables and databases (.sql files). Could be disabled in case of poor latency on server with high load of DDL queries and high load of disk subsystem.", 0) \
    \
    M(SettingBool, join_use_nulls, 0, "Use NULLs for non-joined rows of outer JOINs for types that can be inside Nullable. If false, use default value of corresponding columns data type.", IMPORTANT) \
    \
    M(SettingJoinStrictness, join_default_strictness, JoinStrictness::ALL, "Set default strictness in JOIN query. Possible values: empty string, 'ANY', 'ALL'. If empty, query without strictness will throw exception.", 0) \
    M(SettingBool, any_join_distinct_right_table_keys, false, "Enable old ANY JOIN logic with many-to-one left-to-right table keys mapping for all ANY JOINs. It leads to confusing not equal results for 't1 ANY LEFT JOIN t2' and 't2 ANY RIGHT JOIN t1'. ANY RIGHT JOIN needs one-to-many keys mapping to be consistent with LEFT one.", IMPORTANT) \
    \
    M(SettingUInt64, preferred_block_size_bytes, 1000000, "", 0) \
    \
    M(SettingUInt64, max_replica_delay_for_distributed_queries, 300, "If set, distributed queries of Replicated tables will choose servers with replication delay in seconds less than the specified value (not inclusive). Zero means do not take delay into account.", 0) \
    M(SettingBool, fallback_to_stale_replicas_for_distributed_queries, 1, "Suppose max_replica_delay_for_distributed_queries is set and all replicas for the queried table are stale. If this setting is enabled, the query will be performed anyway, otherwise the error will be reported.", 0) \
    M(SettingUInt64, preferred_max_column_in_block_size_bytes, 0, "Limit on max column size in block while reading. Helps to decrease cache misses count. Should be close to L2 cache size.", 0) \
    \
    M(SettingBool, insert_distributed_sync, false, "If setting is enabled, insert query into distributed waits until data will be sent to all nodes in cluster.", 0) \
    M(SettingUInt64, insert_distributed_timeout, 0, "Timeout for insert query into distributed. Setting is used only with insert_distributed_sync enabled. Zero value means no timeout.", 0) \
    M(SettingInt64, distributed_ddl_task_timeout, 180, "Timeout for DDL query responses from all hosts in cluster. If a ddl request has not been performed on all hosts, a response will contain a timeout error and a request will be executed in an async mode. Negative value means infinite.", 0) \
    M(SettingMilliseconds, stream_flush_interval_ms, 7500, "Timeout for flushing data from streaming storages.", 0) \
    M(SettingMilliseconds, stream_poll_timeout_ms, 500, "Timeout for polling data from/to streaming storages.", 0) \
    \
    M(SettingBool, insert_allow_materialized_columns, 0, "If setting is enabled, Allow materialized columns in INSERT.", 0) \
    M(SettingSeconds, http_connection_timeout, DEFAULT_HTTP_READ_BUFFER_CONNECTION_TIMEOUT, "HTTP connection timeout.", 0) \
    M(SettingSeconds, http_send_timeout, DEFAULT_HTTP_READ_BUFFER_TIMEOUT, "HTTP send timeout", 0) \
    M(SettingSeconds, http_receive_timeout, DEFAULT_HTTP_READ_BUFFER_TIMEOUT, "HTTP receive timeout", 0) \
    M(SettingBool, optimize_throw_if_noop, false, "If setting is enabled and OPTIMIZE query didn't actually assign a merge then an explanatory exception is thrown", 0) \
    M(SettingBool, use_index_for_in_with_subqueries, true, "Try using an index if there is a subquery or a table expression on the right side of the IN operator.", 0) \
    M(SettingBool, joined_subquery_requires_alias, true, "Force joined subqueries and table functions to have aliases for correct name qualification.", 0) \
    M(SettingBool, empty_result_for_aggregation_by_empty_set, false, "Return empty result when aggregating without keys on empty set.", 0) \
    M(SettingBool, allow_distributed_ddl, true, "If it is set to true, then a user is allowed to executed distributed DDL queries.", 0) \
    M(SettingBool, allow_suspicious_codecs, false, "If it is set to true, allow to specify meaningless compression codecs.", 0) \
    M(SettingUInt64, odbc_max_field_size, 1024, "Max size of filed can be read from ODBC dictionary. Long strings are truncated.", 0) \
    M(SettingUInt64, query_profiler_real_time_period_ns, 1000000000, "Period for real clock timer of query profiler (in nanoseconds). Set 0 value to turn off the real clock query profiler. Recommended value is at least 10000000 (100 times a second) for single queries or 1000000000 (once a second) for cluster-wide profiling.", 0) \
    M(SettingUInt64, query_profiler_cpu_time_period_ns, 1000000000, "Period for CPU clock timer of query profiler (in nanoseconds). Set 0 value to turn off the CPU clock query profiler. Recommended value is at least 10000000 (100 times a second) for single queries or 1000000000 (once a second) for cluster-wide profiling.", 0) \
    M(SettingBool, metrics_perf_events_enabled, false, "If enabled, some of the perf events will be measured throughout queries' execution.", 0) \
    M(SettingString, metrics_perf_events_list, "", "Comma separated list of perf metrics that will be measured throughout queries' execution. Empty means all events. See PerfEventInfo in sources for the available events.", 0) \
    \
    \
    /** Limits during query execution are part of the settings. \
      * Used to provide a more safe execution of queries from the user interface. \
      * Basically, limits are checked for each block (not every row). That is, the limits can be slightly violated. \
      * Almost all limits apply only to SELECTs. \
      * Almost all limits apply to each stream individually. \
      */ \
    \
    M(SettingUInt64, max_rows_to_read, 0, "Limit on read rows from the most 'deep' sources. That is, only in the deepest subquery. When reading from a remote server, it is only checked on a remote server.", 0) \
    M(SettingUInt64, max_bytes_to_read, 0, "Limit on read bytes (after decompression) from the most 'deep' sources. That is, only in the deepest subquery. When reading from a remote server, it is only checked on a remote server.", 0) \
    M(SettingOverflowMode, read_overflow_mode, OverflowMode::THROW, "What to do when the limit is exceeded.", 0) \
    \
    M(SettingUInt64, max_rows_to_group_by, 0, "", 0) \
    M(SettingOverflowModeGroupBy, group_by_overflow_mode, OverflowMode::THROW, "What to do when the limit is exceeded.", 0) \
    M(SettingUInt64, max_bytes_before_external_group_by, 0, "", 0) \
    \
    M(SettingUInt64, max_rows_to_sort, 0, "", 0) \
    M(SettingUInt64, max_bytes_to_sort, 0, "", 0) \
    M(SettingOverflowMode, sort_overflow_mode, OverflowMode::THROW, "What to do when the limit is exceeded.", 0) \
    M(SettingUInt64, max_bytes_before_external_sort, 0, "", 0) \
    M(SettingUInt64, max_bytes_before_remerge_sort, 1000000000, "In case of ORDER BY with LIMIT, when memory usage is higher than specified threshold, perform additional steps of merging blocks before final merge to keep just top LIMIT rows.", 0) \
    \
    M(SettingUInt64, max_result_rows, 0, "Limit on result size in rows. Also checked for intermediate data sent from remote servers.", 0) \
    M(SettingUInt64, max_result_bytes, 0, "Limit on result size in bytes (uncompressed). Also checked for intermediate data sent from remote servers.", 0) \
    M(SettingOverflowMode, result_overflow_mode, OverflowMode::THROW, "What to do when the limit is exceeded.", 0) \
    \
    /* TODO: Check also when merging and finalizing aggregate functions. */ \
    M(SettingSeconds, max_execution_time, 0, "", 0) \
    M(SettingOverflowMode, timeout_overflow_mode, OverflowMode::THROW, "What to do when the limit is exceeded.", 0) \
    \
    M(SettingUInt64, min_execution_speed, 0, "Minimum number of execution rows per second.", 0) \
    M(SettingUInt64, max_execution_speed, 0, "Maximum number of execution rows per second.", 0) \
    M(SettingUInt64, min_execution_speed_bytes, 0, "Minimum number of execution bytes per second.", 0) \
    M(SettingUInt64, max_execution_speed_bytes, 0, "Maximum number of execution bytes per second.", 0) \
    M(SettingSeconds, timeout_before_checking_execution_speed, 10, "Check that the speed is not too low after the specified time has elapsed.", 0) \
    \
    M(SettingUInt64, max_columns_to_read, 0, "", 0) \
    M(SettingUInt64, max_temporary_columns, 0, "", 0) \
    M(SettingUInt64, max_temporary_non_const_columns, 0, "", 0) \
    \
    M(SettingUInt64, max_subquery_depth, 100, "", 0) \
    M(SettingUInt64, max_pipeline_depth, 1000, "", 0) \
    M(SettingUInt64, max_ast_depth, 1000, "Maximum depth of query syntax tree. Checked after parsing.", 0) \
    M(SettingUInt64, max_ast_elements, 50000, "Maximum size of query syntax tree in number of nodes. Checked after parsing.", 0) \
    M(SettingUInt64, max_expanded_ast_elements, 500000, "Maximum size of query syntax tree in number of nodes after expansion of aliases and the asterisk.", 0) \
    \
    M(SettingUInt64, readonly, 0, "0 - everything is allowed. 1 - only read requests. 2 - only read requests, as well as changing settings, except for the 'readonly' setting.", 0) \
    \
    M(SettingUInt64, max_rows_in_set, 0, "Maximum size of the set (in number of elements) resulting from the execution of the IN section.", 0) \
    M(SettingUInt64, max_bytes_in_set, 0, "Maximum size of the set (in bytes in memory) resulting from the execution of the IN section.", 0) \
    M(SettingOverflowMode, set_overflow_mode, OverflowMode::THROW, "What to do when the limit is exceeded.", 0) \
    \
    M(SettingUInt64, max_rows_in_join, 0, "Maximum size of the hash table for JOIN (in number of rows).", 0) \
    M(SettingUInt64, max_bytes_in_join, 0, "Maximum size of the hash table for JOIN (in number of bytes in memory).", 0) \
    M(SettingOverflowMode, join_overflow_mode, OverflowMode::THROW, "What to do when the limit is exceeded.", 0) \
    M(SettingBool, join_any_take_last_row, false, "When disabled (default) ANY JOIN will take the first found row for a key. When enabled, it will take the last row seen if there are multiple rows for the same key.", IMPORTANT) \
    M(SettingJoinAlgorithm, join_algorithm, JoinAlgorithm::HASH, "Specify join algorithm: 'auto', 'hash', 'partial_merge', 'prefer_partial_merge'. 'auto' tries to change HashJoin to MergeJoin on the fly to avoid out of memory.", 0) \
    M(SettingBool, partial_merge_join_optimizations, true, "Enable optimizations in partial merge join", 0) \
    M(SettingUInt64, default_max_bytes_in_join, 1000000000, "Maximum size of right-side table if limit is required but max_bytes_in_join is not set.", 0) \
    M(SettingUInt64, partial_merge_join_rows_in_right_blocks, 65536, "Split right-hand joining data in blocks of specified size. It's a portion of data indexed by min-max values and possibly unloaded on disk.", 0) \
    M(SettingUInt64, join_on_disk_max_files_to_merge, 64, "For MergeJoin on disk set how much files it's allowed to sort simultaneously. Then this value bigger then more memory used and then less disk I/O needed. Minimum is 2.", 0) \
    M(SettingString, temporary_files_codec, "LZ4", "Set compression codec for temporary files (sort and join on disk). I.e. LZ4, NONE.", 0) \
    \
    M(SettingUInt64, max_rows_to_transfer, 0, "Maximum size (in rows) of the transmitted external table obtained when the GLOBAL IN/JOIN section is executed.", 0) \
    M(SettingUInt64, max_bytes_to_transfer, 0, "Maximum size (in uncompressed bytes) of the transmitted external table obtained when the GLOBAL IN/JOIN section is executed.", 0) \
    M(SettingOverflowMode, transfer_overflow_mode, OverflowMode::THROW, "What to do when the limit is exceeded.", 0) \
    \
    M(SettingUInt64, max_rows_in_distinct, 0, "Maximum number of elements during execution of DISTINCT.", 0) \
    M(SettingUInt64, max_bytes_in_distinct, 0, "Maximum total size of state (in uncompressed bytes) in memory for the execution of DISTINCT.", 0) \
    M(SettingOverflowMode, distinct_overflow_mode, OverflowMode::THROW, "What to do when the limit is exceeded.", 0) \
    \
    M(SettingUInt64, max_memory_usage, 0, "Maximum memory usage for processing of single query. Zero means unlimited.", 0) \
    M(SettingUInt64, max_memory_usage_for_user, 0, "Maximum memory usage for processing all concurrently running queries for the user. Zero means unlimited.", 0) \
    M(SettingUInt64, max_untracked_memory, (4 * 1024 * 1024), "Small allocations and deallocations are grouped in thread local variable and tracked or profiled only when amount (in absolute value) becomes larger than specified value. If the value is higher than 'memory_profiler_step' it will be effectively lowered to 'memory_profiler_step'.", 0) \
    M(SettingUInt64, memory_profiler_step, 0, "Whenever query memory usage becomes larger than every next step in number of bytes the memory profiler will collect the allocating stack trace. Zero means disabled memory profiler. Values lower than a few megabytes will slow down query processing.", 0) \
    M(SettingFloat, memory_profiler_sample_probability, 0., "Collect random allocations and deallocations and write them into system.trace_log with 'MemorySample' trace_type. The probability is for every alloc/free regardless to the size of the allocation. Note that sampling happens only when the amount of untracked memory exceeds 'max_untracked_memory'. You may want to set 'max_untracked_memory' to 0 for extra fine grained sampling.", 0) \
    \
    M(SettingUInt64, max_network_bandwidth, 0, "The maximum speed of data exchange over the network in bytes per second for a query. Zero means unlimited.", 0) \
    M(SettingUInt64, max_network_bytes, 0, "The maximum number of bytes (compressed) to receive or transmit over the network for execution of the query.", 0) \
    M(SettingUInt64, max_network_bandwidth_for_user, 0, "The maximum speed of data exchange over the network in bytes per second for all concurrently running user queries. Zero means unlimited.", 0)\
    M(SettingUInt64, max_network_bandwidth_for_all_users, 0, "The maximum speed of data exchange over the network in bytes per second for all concurrently running queries. Zero means unlimited.", 0) \
    \
    M(SettingBool, log_profile_events, true, "Log query performance statistics into the query_log and query_thread_log.", 0) \
    M(SettingBool, log_query_settings, true, "Log query settings into the query_log.", 0) \
    M(SettingBool, log_query_threads, true, "Log query threads into system.query_thread_log table. This setting have effect only when 'log_queries' is true.", 0) \
    M(SettingLogsLevel, send_logs_level, LogsLevel::none, "Send server text logs with specified minimum level to client. Valid values: 'trace', 'debug', 'information', 'warning', 'error', 'none'", 0) \
    M(SettingBool, enable_optimize_predicate_expression, 1, "If it is set to true, optimize predicates to subqueries.", 0) \
    M(SettingBool, enable_optimize_predicate_expression_to_final_subquery, 1, "Allow push predicate to final subquery.", 0) \
    \
    M(SettingUInt64, low_cardinality_max_dictionary_size, 8192, "Maximum size (in rows) of shared global dictionary for LowCardinality type.", 0) \
    M(SettingBool, low_cardinality_use_single_dictionary_for_part, false, "LowCardinality type serialization setting. If is true, than will use additional keys when global dictionary overflows. Otherwise, will create several shared dictionaries.", 0) \
    M(SettingBool, decimal_check_overflow, true, "Check overflow of decimal arithmetic/comparison operations", 0) \
    \
    M(SettingBool, prefer_localhost_replica, 1, "1 - always send query to local replica, if it exists. 0 - choose replica to send query between local and remote ones according to load_balancing", 0) \
    M(SettingUInt64, max_fetch_partition_retries_count, 5, "Amount of retries while fetching partition from another host.", 0) \
    M(SettingUInt64, http_max_multipart_form_data_size, 1024 * 1024 * 1024, "Limit on size of multipart/form-data content. This setting cannot be parsed from URL parameters and should be set in user profile. Note that content is parsed and external tables are created in memory before start of query execution. And this is the only limit that has effect on that stage (limits on max memory usage and max execution time have no effect while reading HTTP form data).", 0) \
    M(SettingBool, calculate_text_stack_trace, 1, "Calculate text stack trace in case of exceptions during query execution. This is the default. It requires symbol lookups that may slow down fuzzing tests when huge amount of wrong queries are executed. In normal cases you should not disable this option.", 0) \
    M(SettingBool, allow_ddl, true, "If it is set to true, then a user is allowed to executed DDL queries.", 0) \
    M(SettingBool, parallel_view_processing, false, "Enables pushing to attached views concurrently instead of sequentially.", 0) \
    M(SettingBool, enable_debug_queries, false, "Enables debug queries such as AST.", 0) \
    M(SettingBool, enable_unaligned_array_join, false, "Allow ARRAY JOIN with multiple arrays that have different sizes. When this settings is enabled, arrays will be resized to the longest one.", 0) \
    M(SettingBool, optimize_read_in_order, true, "Enable ORDER BY optimization for reading data in corresponding order in MergeTree tables.", 0) \
    M(SettingBool, optimize_aggregation_in_order, false, "Enable GROUP BY optimization for aggregating data in corresponding order in MergeTree tables.", 0) \
    M(SettingBool, low_cardinality_allow_in_native_format, true, "Use LowCardinality type in Native format. Otherwise, convert LowCardinality columns to ordinary for select query, and convert ordinary columns to required LowCardinality for insert query.", 0) \
    M(SettingBool, cancel_http_readonly_queries_on_client_close, false, "Cancel HTTP readonly queries when a client closes the connection without waiting for response.", 0) \
    M(SettingBool, external_table_functions_use_nulls, true, "If it is set to true, external table functions will implicitly use Nullable type if needed. Otherwise NULLs will be substituted with default values. Currently supported only by 'mysql' and 'odbc' table functions.", 0) \
    \
    M(SettingBool, allow_hyperscan, true, "Allow functions that use Hyperscan library. Disable to avoid potentially long compilation times and excessive resource usage.", 0) \
    M(SettingBool, allow_simdjson, true, "Allow using simdjson library in 'JSON*' functions if AVX2 instructions are available. If disabled rapidjson will be used.", 0) \
    M(SettingBool, allow_introspection_functions, false, "Allow functions for introspection of ELF and DWARF for query profiling. These functions are slow and may impose security considerations.", 0) \
    \
    M(SettingUInt64, max_partitions_per_insert_block, 100, "Limit maximum number of partitions in single INSERTed block. Zero means unlimited. Throw exception if the block contains too many partitions. This setting is a safety threshold, because using large number of partitions is a common misconception.", 0) \
    M(SettingBool, check_query_single_value_result, true, "Return check query result as single 1/0 value", 0) \
    M(SettingBool, allow_drop_detached, false, "Allow ALTER TABLE ... DROP DETACHED PART[ITION] ... queries", 0) \
    \
    M(SettingSeconds, distributed_replica_error_half_life, DBMS_CONNECTION_POOL_WITH_FAILOVER_DEFAULT_DECREASE_ERROR_PERIOD, "Time period reduces replica error counter by 2 times.", 0) \
    M(SettingUInt64, distributed_replica_error_cap, DBMS_CONNECTION_POOL_WITH_FAILOVER_MAX_ERROR_COUNT, "Max number of errors per replica, prevents piling up an incredible amount of errors if replica was offline for some time and allows it to be reconsidered in a shorter amount of time.", 0) \
    \
    M(SettingBool, allow_experimental_live_view, false, "Enable LIVE VIEW. Not mature enough.", 0) \
    M(SettingSeconds, live_view_heartbeat_interval, DEFAULT_LIVE_VIEW_HEARTBEAT_INTERVAL_SEC, "The heartbeat interval in seconds to indicate live query is alive.", 0) \
    M(SettingUInt64, max_live_view_insert_blocks_before_refresh, 64, "Limit maximum number of inserted blocks after which mergeable blocks are dropped and query is re-executed.", 0) \
    M(SettingUInt64, min_free_disk_space_for_temporary_data, 0, "The minimum disk space to keep while writing temporary data used in external sorting and aggregation.", 0) \
    \
    M(SettingDefaultDatabaseEngine, default_database_engine, DefaultDatabaseEngine::Ordinary, "Default database engine.", 0) \
    M(SettingBool, allow_experimental_database_atomic, false, "Allow to create database with Engine=Atomic.", 0) \
    M(SettingBool, show_table_uuid_in_table_create_query_if_not_nil, true, "For tables in databases with Engine=Atomic show UUID of the table in its CREATE query.", 0) \
    M(SettingBool, enable_scalar_subquery_optimization, true, "If it is set to true, prevent scalar subqueries from (de)serializing large scalar values and possibly avoid running the same subquery more than once.", 0) \
    M(SettingBool, optimize_trivial_count_query, true, "Process trivial 'SELECT count() FROM table' query from metadata.", 0) \
    M(SettingUInt64, mutations_sync, 0, "Wait for synchronous execution of ALTER TABLE UPDATE/DELETE queries (mutations). 0 - execute asynchronously. 1 - wait current server. 2 - wait all replicas if they exist.", 0) \
    M(SettingBool, optimize_arithmetic_operations_in_aggregate_functions, true, "Move arithmetic operations out of aggregation functions", 0) \
    M(SettingBool, optimize_if_chain_to_miltiif, false, "Replace if(cond1, then1, if(cond2, ...)) chains to multiIf. Currently it's not beneficial for numeric types.", 0) \
    M(SettingBool, allow_experimental_alter_materialized_view_structure, false, "Allow atomic alter on Materialized views. Work in progress.", 0) \
    M(SettingBool, enable_early_constant_folding, true, "Enable query optimization where we analyze function and subqueries results and rewrite query if there're constants there", 0) \
    \
    M(SettingBool, deduplicate_blocks_in_dependent_materialized_views, false, "Should deduplicate blocks for materialized views if the block is not a duplicate for the table. Use true to always deduplicate in dependent tables.", 0) \
    M(SettingBool, use_compact_format_in_distributed_parts_names, false, "Changes format of directories names for distributed table insert parts.", 0) \
    M(SettingUInt64, multiple_joins_rewriter_version, 1, "1 or 2. Second rewriter version knows about table columns and keep not clashed names as is.", 0) \
    M(SettingBool, validate_polygons, true, "Throw exception if polygon is invalid in function pointInPolygon (e.g. self-tangent, self-intersecting). If the setting is false, the function will accept invalid polygons but may silently return wrong result.", 0) \
    M(SettingUInt64, max_parser_depth, DBMS_DEFAULT_MAX_PARSER_DEPTH, "Maximum parser depth (recursion depth of recursive descend parser).", 0) \
    M(SettingSeconds, temporary_live_view_timeout, DEFAULT_TEMPORARY_LIVE_VIEW_TIMEOUT_SEC, "Timeout after which temporary live view is deleted.", 0) \
    M(SettingBool, transform_null_in, false, "If enabled, NULL values will be matched with 'IN' operator as if they are considered equal.", 0) \
    M(SettingBool, allow_nondeterministic_mutations, false, "Allow non-deterministic functions in ALTER UPDATE/ALTER DELETE statements", 0) \
    M(SettingSeconds, lock_acquire_timeout, DBMS_DEFAULT_LOCK_ACQUIRE_TIMEOUT_SEC, "How long locking request should wait before failing", 0) \
    M(SettingBool, materialize_ttl_after_modify, true, "Apply TTL for old data, after ALTER MODIFY TTL query", 0) \
    \
    M(SettingBool, allow_experimental_geo_types, false, "Allow geo data types such as Point, Ring, Polygon, MultiPolygon", 0) \
    \
    /** Obsolete settings that do nothing but left for compatibility reasons. Remove each one after half a year of obsolescence. */ \
    \
    M(SettingBool, allow_experimental_low_cardinality_type, true, "Obsolete setting, does nothing. Will be removed after 2019-08-13", 0) \
    M(SettingBool, compile, false, "Whether query compilation is enabled. Will be removed after 2020-03-13", 0) \
    M(SettingUInt64, min_count_to_compile, 0, "Obsolete setting, does nothing. Will be removed after 2020-03-13", 0) \
    M(SettingBool, allow_experimental_multiple_joins_emulation, true, "Obsolete setting, does nothing. Will be removed after 2020-05-31", 0) \
    M(SettingBool, allow_experimental_cross_to_join_conversion, true, "Obsolete setting, does nothing. Will be removed after 2020-05-31", 0) \
    M(SettingBool, allow_experimental_data_skipping_indices, true, "Obsolete setting, does nothing. Will be removed after 2020-05-31", 0) \
    M(SettingBool, merge_tree_uniform_read_distribution, true, "Obsolete setting, does nothing. Will be removed after 2020-05-20", 0) \
    M(SettingUInt64, mark_cache_min_lifetime, 0, "Obsolete setting, does nothing. Will be removed after 2020-05-31", 0) \
    M(SettingBool, partial_merge_join, false, "Obsolete. Use join_algorithm='prefer_partial_merge' instead.", 0) \
    M(SettingUInt64, max_memory_usage_for_all_queries, 0, "Obsolete. Will be removed after 2020-10-20", 0) \
<<<<<<< HEAD
    M(SettingBool, data_type_default_nullable, false, "Data types without NULL or NOT NULL will make Nullable", 0) \
=======
    \
    M(SettingBool, experimental_use_processors, true, "Obsolete setting, does nothing. Will be removed after 2020-11-29.", 0)

#define FORMAT_FACTORY_SETTINGS(M)                                            \
    M(SettingChar, format_csv_delimiter, ',', "The character to be considered as a delimiter in CSV data. If setting with a string, a string has to have a length of 1.", 0) \
    M(SettingBool, format_csv_allow_single_quotes, 1, "If it is set to true, allow strings in single quotes.", 0) \
    M(SettingBool, format_csv_allow_double_quotes, 1, "If it is set to true, allow strings in double quotes.", 0) \
    M(SettingBool, output_format_csv_crlf_end_of_line, false, "If it is set true, end of line in CSV format will be \\r\\n instead of \\n.", 0) \
    M(SettingBool, input_format_csv_unquoted_null_literal_as_null, false, "Consider unquoted NULL literal as \\N", 0) \
    M(SettingBool, input_format_skip_unknown_fields, false, "Skip columns with unknown names from input data (it works for JSONEachRow, CSVWithNames, TSVWithNames and TSKV formats).", 0) \
    M(SettingBool, input_format_with_names_use_header, true, "For TSVWithNames and CSVWithNames input formats this controls whether format parser is to assume that column data appear in the input exactly as they are specified in the header.", 0) \
    M(SettingBool, input_format_import_nested_json, false, "Map nested JSON data to nested tables (it works for JSONEachRow format).", 0) \
    M(SettingBool, input_format_defaults_for_omitted_fields, true, "For input data calculate default expressions for omitted fields (it works for JSONEachRow, CSV and TSV formats).", IMPORTANT) \
    M(SettingBool, input_format_tsv_empty_as_default, false, "Treat empty fields in TSV input as default values.", 0) \
    M(SettingBool, input_format_null_as_default, false, "For text input formats initialize null fields with default values if data type of this field is not nullable", 0) \
    \
    M(SettingDateTimeInputFormat, date_time_input_format, FormatSettings::DateTimeInputFormat::Basic, "Method to read DateTime from text input formats. Possible values: 'basic' and 'best_effort'.", 0) \
    \
    M(SettingBool, input_format_values_interpret_expressions, true, "For Values format: if the field could not be parsed by streaming parser, run SQL parser and try to interpret it as SQL expression.", 0) \
    M(SettingBool, input_format_values_deduce_templates_of_expressions, true, "For Values format: if the field could not be parsed by streaming parser, run SQL parser, deduce template of the SQL expression, try to parse all rows using template and then interpret expression for all rows.", 0) \
    M(SettingBool, input_format_values_accurate_types_of_literals, true, "For Values format: when parsing and interpreting expressions using template, check actual type of literal to avoid possible overflow and precision issues.", 0) \
    M(SettingURI, format_avro_schema_registry_url, {}, "For AvroConfluent format: Confluent Schema Registry URL.", 0) \
    \
    M(SettingBool, output_format_json_quote_64bit_integers, true, "Controls quoting of 64-bit integers in JSON output format.", 0) \
    \
    M(SettingBool, output_format_json_quote_denormals, false, "Enables '+nan', '-nan', '+inf', '-inf' outputs in JSON output format.", 0) \
    \
    M(SettingBool, output_format_json_escape_forward_slashes, true, "Controls escaping forward slashes for string outputs in JSON output format. This is intended for compatibility with JavaScript. Don't confuse with backslashes that are always escaped.", 0) \
    \
    M(SettingUInt64, output_format_pretty_max_rows, 10000, "Rows limit for Pretty formats.", 0) \
    M(SettingUInt64, output_format_pretty_max_column_pad_width, 250, "Maximum width to pad all values in a column in Pretty formats.", 0) \
    M(SettingUInt64, output_format_pretty_max_value_width, 10000, "Maximum width of value to display in Pretty formats. If greater - it will be cut.", 0) \
    M(SettingBool, output_format_pretty_color, true, "Use ANSI escape sequences to paint colors in Pretty formats", 0) \
    M(SettingUInt64, output_format_parquet_row_group_size, 1000000, "Row group size in rows.", 0) \
    M(SettingString, output_format_avro_codec, "", "Compression codec used for output. Possible values: 'null', 'deflate', 'snappy'.", 0) \
    M(SettingUInt64, output_format_avro_sync_interval, 16 * 1024, "Sync interval in bytes.", 0) \
    M(SettingBool, output_format_tsv_crlf_end_of_line, false, "If it is set true, end of line in TSV format will be \\r\\n instead of \\n.", 0) \
    \
    M(SettingUInt64, input_format_allow_errors_num, 0, "Maximum absolute amount of errors while reading text formats (like CSV, TSV). In case of error, if at least absolute or relative amount of errors is lower than corresponding value, will skip until next line and continue.", 0) \
    M(SettingFloat, input_format_allow_errors_ratio, 0, "Maximum relative amount of errors while reading text formats (like CSV, TSV). In case of error, if at least absolute or relative amount of errors is lower than corresponding value, will skip until next line and continue.", 0) \
    \
    M(SettingString, format_schema, "", "Schema identifier (used by schema-based formats)", 0) \
    M(SettingString, format_template_resultset, "", "Path to file which contains format string for result set (for Template format)", 0) \
    M(SettingString, format_template_row, "", "Path to file which contains format string for rows (for Template format)", 0) \
    M(SettingString, format_template_rows_between_delimiter, "\n", "Delimiter between rows (for Template format)", 0) \
    \
    M(SettingString, format_custom_escaping_rule, "Escaped", "Field escaping rule (for CustomSeparated format)", 0) \
    M(SettingString, format_custom_field_delimiter, "\t", "Delimiter between fields (for CustomSeparated format)", 0) \
    M(SettingString, format_custom_row_before_delimiter, "", "Delimiter before field of the first column (for CustomSeparated format)", 0) \
    M(SettingString, format_custom_row_after_delimiter, "\n", "Delimiter after field of the last column (for CustomSeparated format)", 0) \
    M(SettingString, format_custom_row_between_delimiter, "", "Delimiter between rows (for CustomSeparated format)", 0) \
    M(SettingString, format_custom_result_before_delimiter, "", "Prefix before result set (for CustomSeparated format)", 0) \
    M(SettingString, format_custom_result_after_delimiter, "", "Suffix after result set (for CustomSeparated format)", 0) \
    \
    M(SettingString, format_regexp, "", "Regular expression (for Regexp format)", 0) \
    M(SettingString, format_regexp_escaping_rule, "Escaped", "Field escaping rule (for Regexp format)", 0) \
    M(SettingBool, format_regexp_skip_unmatched, false, "Skip lines unmatched by regular expression (for Regexp format", 0) \
    \
    M(SettingBool, output_format_enable_streaming, false, "Enable streaming in output formats that support it.", 0) \
    M(SettingBool, output_format_write_statistics, true, "Write statistics about read rows, bytes, time elapsed in suitable output formats.", 0)
>>>>>>> 88cf3f70

    #define LIST_OF_SETTINGS(M)    \
        COMMON_SETTINGS(M)         \
        FORMAT_FACTORY_SETTINGS(M)

    DECLARE_SETTINGS_COLLECTION(LIST_OF_SETTINGS)

    /** Set multiple settings from "profile" (in server configuration file (users.xml), profiles contain groups of multiple settings).
     * The profile can also be set using the `set` functions, like the profile setting.
     */
    void setProfile(const String & profile_name, const Poco::Util::AbstractConfiguration & config);

    /// Load settings from configuration file, at "path" prefix in configuration.
    void loadSettingsFromConfig(const String & path, const Poco::Util::AbstractConfiguration & config);

    /// Dumps profile events to two columns of type Array(String)
    void dumpToArrayColumns(IColumn * column_names, IColumn * column_values, bool changed_only = true);

    /// Adds program options to set the settings from a command line.
    /// (Don't forget to call notify() on the `variables_map` after parsing it!)
    void addProgramOptions(boost::program_options::options_description & options);
};

}<|MERGE_RESOLUTION|>--- conflicted
+++ resolved
@@ -376,6 +376,7 @@
     M(SettingBool, materialize_ttl_after_modify, true, "Apply TTL for old data, after ALTER MODIFY TTL query", 0) \
     \
     M(SettingBool, allow_experimental_geo_types, false, "Allow geo data types such as Point, Ring, Polygon, MultiPolygon", 0) \
+    M(SettingBool, data_type_default_nullable, false, "Data types without NULL or NOT NULL will make Nullable", 0) \
     \
     /** Obsolete settings that do nothing but left for compatibility reasons. Remove each one after half a year of obsolescence. */ \
     \
@@ -389,9 +390,6 @@
     M(SettingUInt64, mark_cache_min_lifetime, 0, "Obsolete setting, does nothing. Will be removed after 2020-05-31", 0) \
     M(SettingBool, partial_merge_join, false, "Obsolete. Use join_algorithm='prefer_partial_merge' instead.", 0) \
     M(SettingUInt64, max_memory_usage_for_all_queries, 0, "Obsolete. Will be removed after 2020-10-20", 0) \
-<<<<<<< HEAD
-    M(SettingBool, data_type_default_nullable, false, "Data types without NULL or NOT NULL will make Nullable", 0) \
-=======
     \
     M(SettingBool, experimental_use_processors, true, "Obsolete setting, does nothing. Will be removed after 2020-11-29.", 0)
 
@@ -452,7 +450,6 @@
     \
     M(SettingBool, output_format_enable_streaming, false, "Enable streaming in output formats that support it.", 0) \
     M(SettingBool, output_format_write_statistics, true, "Write statistics about read rows, bytes, time elapsed in suitable output formats.", 0)
->>>>>>> 88cf3f70
 
     #define LIST_OF_SETTINGS(M)    \
         COMMON_SETTINGS(M)         \
