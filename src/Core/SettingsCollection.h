#pragma once

#include <Poco/Timespan.h>
#include <Poco/URI.h>
#include <DataStreams/SizeLimits.h>
#include <Formats/FormatSettings.h>
#include <common/StringRef.h>
#include <Core/Types.h>
#include <unordered_map>


namespace DB
{

class Field;
struct SettingChange;
using SettingsChanges = std::vector<SettingChange>;
class ReadBuffer;
class WriteBuffer;
enum class SettingsBinaryFormat;


/** One setting for any type.
  * Stores a value within itself, as well as a flag - whether the value was changed.
  * This is done so that you can send to the remote servers only changed settings (or explicitly specified in the config) values.
  * That is, if the configuration was not specified in the config and was not dynamically changed, it is not sent to the remote server,
  *  and the remote server will use its default value.
  */

template <typename Type>
struct SettingNumber
{
    Type value;
    bool changed = false;

    SettingNumber(Type x = 0) : value(x) {}

    operator Type() const { return value; }
    SettingNumber & operator= (Type x) { set(x); return *this; }

    /// Serialize to a test string.
    String toString() const;

    /// Converts to a field.
    Field toField() const;

    void set(Type x);

    /// Read from SQL literal.
    void set(const Field & x);

    /// Read from text string.
    void set(const String & x);

    /// Serialize to binary stream suitable for transfer over network.
    void serialize(WriteBuffer & buf, SettingsBinaryFormat format) const;

    /// Read from binary stream.
    void deserialize(ReadBuffer & buf, SettingsBinaryFormat format);
};

using SettingUInt64 = SettingNumber<UInt64>;
using SettingInt64 = SettingNumber<Int64>;
using SettingFloat = SettingNumber<float>;
using SettingBool = SettingNumber<bool>;


/** Unlike SettingUInt64, supports the value of 'auto' - the number of processor cores without taking into account SMT.
  * A value of 0 is also treated as auto.
  * When serializing, `auto` is written in the same way as 0.
  */
struct SettingMaxThreads
{
    UInt64 value;
    bool is_auto;
    bool changed = false;

    SettingMaxThreads(UInt64 x = 0) : value(x ? x : getAutoValue()), is_auto(x == 0) {}

    operator UInt64() const { return value; }
    SettingMaxThreads & operator= (UInt64 x) { set(x); return *this; }

    String toString() const;
    Field toField() const;

    void set(UInt64 x);
    void set(const Field & x);
    void set(const String & x);

    void serialize(WriteBuffer & buf, SettingsBinaryFormat format) const;
    void deserialize(ReadBuffer & buf, SettingsBinaryFormat format);

    void setAuto();
    static UInt64 getAutoValue();
};


enum class SettingTimespanIO { MILLISECOND, SECOND };

template <SettingTimespanIO io_unit>
struct SettingTimespan
{
    Poco::Timespan value;
    bool changed = false;

    SettingTimespan(UInt64 x = 0) : value(x * microseconds_per_io_unit) {}

    operator Poco::Timespan() const { return value; }
    SettingTimespan & operator= (const Poco::Timespan & x) { set(x); return *this; }

    Poco::Timespan::TimeDiff totalSeconds() const { return value.totalSeconds(); }
    Poco::Timespan::TimeDiff totalMilliseconds() const { return value.totalMilliseconds(); }

    String toString() const;
    Field toField() const;

    void set(const Poco::Timespan & x);

    void set(UInt64 x);
    void set(const Field & x);
    void set(const String & x);

    void serialize(WriteBuffer & buf, SettingsBinaryFormat format) const;
    void deserialize(ReadBuffer & buf, SettingsBinaryFormat format);

    static constexpr UInt64 microseconds_per_io_unit = (io_unit == SettingTimespanIO::MILLISECOND) ? 1000 : 1000000;
};

using SettingSeconds = SettingTimespan<SettingTimespanIO::SECOND>;
using SettingMilliseconds = SettingTimespan<SettingTimespanIO::MILLISECOND>;


struct SettingString
{
    String value;
    bool changed = false;

    SettingString(const String & x = String{}) : value(x) {}

    operator String() const { return value; }
    SettingString & operator= (const String & x) { set(x); return *this; }

    String toString() const;
    Field toField() const;

    void set(const String & x);
    void set(const Field & x);

    void serialize(WriteBuffer & buf, SettingsBinaryFormat format) const;
    void deserialize(ReadBuffer & buf, SettingsBinaryFormat format);
};


struct SettingChar
{
public:
    char value;
    bool changed = false;

    SettingChar(char x = '\0') : value(x) {}

    operator char() const { return value; }
    SettingChar & operator= (char x) { set(x); return *this; }

    String toString() const;
    Field toField() const;

    void set(char x);
    void set(const String & x);
    void set(const Field & x);

    void serialize(WriteBuffer & buf, SettingsBinaryFormat format) const;
    void deserialize(ReadBuffer & buf, SettingsBinaryFormat format);
};


/// Template class to define enum-based settings.
template <typename EnumType, typename Tag = void>
struct SettingEnum
{
    EnumType value;
    bool changed = false;

    SettingEnum(EnumType x) : value(x) {}

    operator EnumType() const { return value; }
    SettingEnum & operator= (EnumType x) { set(x); return *this; }

    String toString() const;
    Field toField() const;

    void set(EnumType x) { value = x; changed = true; }
    void set(const Field & x);
    void set(const String & x);

    void serialize(WriteBuffer & buf, SettingsBinaryFormat format) const;
    void deserialize(ReadBuffer & buf, SettingsBinaryFormat format);
};

struct SettingURI
{
    Poco::URI value;
    bool changed = false;

    SettingURI(const Poco::URI & x = Poco::URI{}) : value(x) {}

    operator Poco::URI() const { return value; }
    SettingURI & operator= (const Poco::URI & x) { set(x); return *this; }

    String toString() const;
    Field toField() const;

    void set(const Poco::URI & x);
    void set(const Field & x);
    void set(const String & x);

    void serialize(WriteBuffer & buf, SettingsBinaryFormat format) const;
    void deserialize(ReadBuffer & buf, SettingsBinaryFormat format);
};

enum class LoadBalancing
{
    /// among replicas with a minimum number of errors selected randomly
    RANDOM = 0,
    /// a replica is selected among the replicas with the minimum number of errors
    /// with the minimum number of distinguished characters in the replica name and local hostname
    NEAREST_HOSTNAME,
    /// replicas are walked through strictly in order; the number of errors does not matter
    IN_ORDER,
    /// if first replica one has higher number of errors,
    ///   pick a random one from replicas with minimum number of errors
    FIRST_OR_RANDOM,
};
using SettingLoadBalancing = SettingEnum<LoadBalancing>;


enum class JoinStrictness
{
    Unspecified = 0, /// Query JOIN without strictness will throw Exception.
    ALL, /// Query JOIN without strictness -> ALL JOIN ...
    ANY, /// Query JOIN without strictness -> ANY JOIN ...
};
using SettingJoinStrictness = SettingEnum<JoinStrictness>;

enum class JoinAlgorithm
{
    AUTO = 0,
    HASH,
    PARTIAL_MERGE,
    PREFER_PARTIAL_MERGE,
};
using SettingJoinAlgorithm = SettingEnum<JoinAlgorithm>;

/// Which rows should be included in TOTALS.
enum class TotalsMode
{
    BEFORE_HAVING            = 0, /// Count HAVING for all read rows;
                                  ///  including those not in max_rows_to_group_by
                                  ///  and have not passed HAVING after grouping.
    AFTER_HAVING_INCLUSIVE    = 1, /// Count on all rows except those that have not passed HAVING;
                                   ///  that is, to include in TOTALS all the rows that did not pass max_rows_to_group_by.
    AFTER_HAVING_EXCLUSIVE    = 2, /// Include only the rows that passed and max_rows_to_group_by, and HAVING.
    AFTER_HAVING_AUTO         = 3, /// Automatically select between INCLUSIVE and EXCLUSIVE,
};
using SettingTotalsMode = SettingEnum<TotalsMode>;


/// The settings keeps OverflowMode which cannot be OverflowMode::ANY.
using SettingOverflowMode = SettingEnum<OverflowMode>;
struct SettingOverflowModeGroupByTag;

/// The settings keeps OverflowMode which can be OverflowMode::ANY.
using SettingOverflowModeGroupBy = SettingEnum<OverflowMode, SettingOverflowModeGroupByTag>;


/// The setting for executing distributed subqueries inside IN or JOIN sections.
enum class DistributedProductMode
{
    DENY = 0,    /// Disable
    LOCAL,       /// Convert to local query
    GLOBAL,      /// Convert to global query
    ALLOW        /// Enable
};
using SettingDistributedProductMode = SettingEnum<DistributedProductMode>;


using SettingDateTimeInputFormat = SettingEnum<FormatSettings::DateTimeInputFormat>;


enum class LogsLevel
{
    none = 0,    /// Disable
    error,
    warning,
    information,
    debug,
    trace,
};
using SettingLogsLevel = SettingEnum<LogsLevel>;

<<<<<<< HEAD
enum class DefaultDatabaseEngine
{
    Ordinary,
    Atomic,
};
using SettingDefaultDatabaseEngine = SettingEnum<DefaultDatabaseEngine>;
=======
// Make it signed for compatibility with DataTypeEnum8
enum QueryLogElementType : int8_t
{
    QUERY_START = 1,
    QUERY_FINISH = 2,
    EXCEPTION_BEFORE_START = 3,
    EXCEPTION_WHILE_PROCESSING = 4,
};
using SettingLogQueriesType = SettingEnum<QueryLogElementType>;
>>>>>>> 396360cd


enum class SettingsBinaryFormat
{
    OLD,     /// Part of the settings are serialized as strings, and other part as varints. This is the old behaviour.
    STRINGS, /// All settings are serialized as strings. Before each value the flag `is_ignorable` is serialized.
    DEFAULT = STRINGS,
};


/** Template class to define collections of settings.
  * Example of usage:
  *
  * mysettings.h:
  * struct MySettings : public SettingsCollection<MySettings>
  * {
  * #   define APPLY_FOR_MYSETTINGS(M) \
  *         M(SettingUInt64, a, 100, "Description of a", 0) \
  *         M(SettingFloat, f, 3.11, "Description of f", IMPORTANT) // IMPORTANT - means the setting can't be ignored by older versions) \
  *         M(SettingString, s, "default", "Description of s", 0)
  *
  *     DECLARE_SETTINGS_COLLECTION(MySettings, APPLY_FOR_MYSETTINGS)
  * };
  *
  * mysettings.cpp:
  * IMPLEMENT_SETTINGS_COLLECTION(MySettings, APPLY_FOR_MYSETTINGS)
  */
template <class Derived>
class SettingsCollection
{
private:
    Derived & castToDerived() { return *static_cast<Derived *>(this); }
    const Derived & castToDerived() const { return *static_cast<const Derived *>(this); }

    struct MemberInfo
    {
        using IsChangedFunction = bool (*)(const Derived &);
        using GetStringFunction = String (*)(const Derived &);
        using GetFieldFunction = Field (*)(const Derived &);
        using SetStringFunction = void (*)(Derived &, const String &);
        using SetFieldFunction = void (*)(Derived &, const Field &);
        using SerializeFunction = void (*)(const Derived &, WriteBuffer & buf, SettingsBinaryFormat);
        using DeserializeFunction = void (*)(Derived &, ReadBuffer & buf, SettingsBinaryFormat);
        using ValueToStringFunction = String (*)(const Field &);
        using ValueToCorrespondingTypeFunction = Field (*)(const Field &);

        StringRef name;
        StringRef description;
        StringRef type;
        bool is_important;
        IsChangedFunction is_changed;
        GetStringFunction get_string;
        GetFieldFunction get_field;
        SetStringFunction set_string;
        SetFieldFunction set_field;
        SerializeFunction serialize;
        DeserializeFunction deserialize;
        ValueToStringFunction value_to_string;
        ValueToCorrespondingTypeFunction value_to_corresponding_type;
    };

    class MemberInfos
    {
    public:
        MemberInfos();

        size_t size() const { return infos.size(); }
        const MemberInfo * data() const { return infos.data(); }
        const MemberInfo & operator[](size_t index) const { return infos[index]; }

        const MemberInfo * find(const StringRef & name) const;
        const MemberInfo & findStrict(const StringRef & name) const;
        size_t findIndex(const StringRef & name) const;
        size_t findIndexStrict(const StringRef & name) const;

    private:
        void add(MemberInfo && member);

        std::vector<MemberInfo> infos;
        std::unordered_map<StringRef, size_t> by_name_map;
    };

    static const MemberInfos & members();

public:
    class const_iterator;

    /// Provides read-only access to a setting.
    class const_reference
    {
    public:
        const_reference(const Derived & collection_, const MemberInfo & member_) : collection(&collection_), member(&member_) {}
        const_reference(const const_reference & src) = default;
        const StringRef & getName() const { return member->name; }
        const StringRef & getDescription() const { return member->description; }
        const StringRef & getType() const { return member->type; }
        bool isChanged() const { return member->is_changed(*collection); }
        Field getValue() const;
        String getValueAsString() const { return member->get_string(*collection); }

    protected:
        friend class SettingsCollection<Derived>::const_iterator;
        const_reference() : collection(nullptr), member(nullptr) {}
        const_reference & operator=(const const_reference &) = default;
        const Derived * collection;
        const MemberInfo * member;
    };

    /// Provides access to a setting.
    class reference : public const_reference
    {
    public:
        reference(Derived & collection_, const MemberInfo & member_) : const_reference(collection_, member_) {}
        reference(const const_reference & src) : const_reference(src) {}
        void setValue(const Field & value) { this->member->set_field(*const_cast<Derived *>(this->collection), value); }
        void setValue(const String & value) { this->member->set_string(*const_cast<Derived *>(this->collection), value); }
    };

    /// Iterator to iterating through all the settings.
    class const_iterator
    {
    public:
        const_iterator(const Derived & collection_, const MemberInfo * member_) : ref(const_cast<Derived &>(collection_), *member_) {}
        const_iterator() = default;
        const_iterator(const const_iterator & src) = default;
        const_iterator & operator =(const const_iterator & src) = default;
        const const_reference & operator *() const { return ref; }
        const const_reference * operator ->() const { return &ref; }
        const_iterator & operator ++() { ++ref.member; return *this; }
        const_iterator operator ++(int) { const_iterator tmp = *this; ++*this; return tmp; }
        bool operator ==(const const_iterator & rhs) const { return ref.member == rhs.ref.member && ref.collection == rhs.ref.collection; }
        bool operator !=(const const_iterator & rhs) const { return !(*this == rhs); }
    protected:
        mutable reference ref;
    };

    class iterator : public const_iterator
    {
    public:
        iterator(Derived & collection_, const MemberInfo * member_) : const_iterator(collection_, member_) {}
        iterator() = default;
        iterator(const const_iterator & src) : const_iterator(src) {}
        iterator & operator =(const const_iterator & src) { const_iterator::operator =(src); return *this; }
        reference & operator *() const { return this->ref; }
        reference * operator ->() const { return &this->ref; }
        iterator & operator ++() { const_iterator::operator ++(); return *this; }
        iterator operator ++(int) { iterator tmp = *this; ++*this; return tmp; }
    };

    /// Returns the number of settings.
    static size_t size() { return members().size(); }

    /// Returns name of a setting by its index (0..size()-1).
    static StringRef getName(size_t index) { return members()[index].name; }

    /// Returns description of a setting.
    static StringRef getDescription(size_t index) { return members()[index].description; }
    static StringRef getDescription(const String & name) { return members().findStrict(name).description; }

    /// Searches a setting by its name; returns `npos` if not found.
    static size_t findIndex(const StringRef & name) { return members().findIndex(name); }
    static constexpr size_t npos = static_cast<size_t>(-1);

    /// Searches a setting by its name; throws an exception if not found.
    static size_t findIndexStrict(const StringRef & name) { return members().findIndexStrict(name); }

    /// Casts a value to a string according to a specified setting without actual changing this settings.
    static String valueToString(size_t index, const Field & value) { return members()[index].value_to_string(value); }
    static String valueToString(const StringRef & name, const Field & value) { return members().findStrict(name).value_to_string(value); }

    /// Casts a value to a type according to a specified setting without actual changing this settings.
    /// E.g. for SettingInt64 it casts Field to Field::Types::Int64.
    static Field valueToCorrespondingType(size_t index, const Field & value);
    static Field valueToCorrespondingType(const StringRef & name, const Field & value);

    iterator begin() { return iterator(castToDerived(), members().data()); }
    const_iterator begin() const { return const_iterator(castToDerived(), members().data()); }
    iterator end() { const auto & the_members = members(); return iterator(castToDerived(), the_members.data() + the_members.size()); }
    const_iterator end() const { const auto & the_members = members(); return const_iterator(castToDerived(), the_members.data() + the_members.size()); }

    /// Returns a proxy object for accessing to a setting. Throws an exception if there is not setting with such name.
    reference operator[](size_t index) { return reference(castToDerived(), members()[index]); }
    reference operator[](const StringRef & name) { return reference(castToDerived(), members().findStrict(name)); }
    const_reference operator[](size_t index) const { return const_reference(castToDerived(), members()[index]); }
    const_reference operator[](const StringRef & name) const { return const_reference(castToDerived(), members().findStrict(name)); }

    /// Searches a setting by its name; returns end() if not found.
    iterator find(const StringRef & name);
    const_iterator find(const StringRef & name) const;

    /// Searches a setting by its name; throws an exception if not found.
    iterator findStrict(const StringRef & name);
    const_iterator findStrict(const StringRef & name) const;

    /// Sets setting's value.
    void set(size_t index, const Field & value) { (*this)[index].setValue(value); }
    void set(const StringRef & name, const Field & value) { (*this)[name].setValue(value); }

    /// Sets setting's value. Read value in text form from string (for example, from configuration file or from URL parameter).
    void set(size_t index, const String & value) { (*this)[index].setValue(value); }
    void set(const StringRef & name, const String & value) { (*this)[name].setValue(value); }

    /// Returns value of a setting.
    Field get(size_t index) const;
    Field get(const StringRef & name) const;

    /// Returns value of a setting converted to string.
    String getAsString(size_t index) const { return (*this)[index].getValueAsString(); }
    String getAsString(const StringRef & name) const { return (*this)[name].getValueAsString(); }

    /// Returns value of a setting; returns false if there is no setting with the specified name.
    bool tryGet(const StringRef & name, Field & value) const;

    /// Returns value of a setting converted to string; returns false if there is no setting with the specified name.
    bool tryGet(const StringRef & name, String & value) const;

    /// Compares two collections of settings.
    bool operator ==(const Derived & rhs) const;
    bool operator!=(const Derived & rhs) const { return !(*this == rhs); }

    /// Gathers all changed values (e.g. for applying them later to another collection of settings).
    SettingsChanges changes() const;

    /// Applies change to concrete setting.
    void applyChange(const SettingChange & change);

    /// Applies changes to the settings.
    void applyChanges(const SettingsChanges & changes);

    void copyChangesFrom(const Derived & src);

    void copyChangesTo(Derived & dest) const;

    /// Writes the settings to buffer (e.g. to be sent to remote server).
    /// Only changed settings are written. They are written as list of contiguous name-value pairs,
    /// finished with empty name.
    void serialize(WriteBuffer & buf, SettingsBinaryFormat format = SettingsBinaryFormat::DEFAULT) const;

    /// Reads the settings from buffer.
    void deserialize(ReadBuffer & buf, SettingsBinaryFormat format = SettingsBinaryFormat::DEFAULT);
};


#define DECLARE_SETTINGS_COLLECTION(LIST_OF_SETTINGS_MACRO) \
    LIST_OF_SETTINGS_MACRO(DECLARE_SETTINGS_COLLECTION_DECLARE_VARIABLES_HELPER_)

#define DECLARE_SETTINGS_COLLECTION_DECLARE_VARIABLES_HELPER_(TYPE, NAME, DEFAULT, DESCRIPTION, FLAGS) \
    TYPE NAME {DEFAULT};
}<|MERGE_RESOLUTION|>--- conflicted
+++ resolved
@@ -298,14 +298,13 @@
 };
 using SettingLogsLevel = SettingEnum<LogsLevel>;
 
-<<<<<<< HEAD
 enum class DefaultDatabaseEngine
 {
     Ordinary,
     Atomic,
 };
 using SettingDefaultDatabaseEngine = SettingEnum<DefaultDatabaseEngine>;
-=======
+
 // Make it signed for compatibility with DataTypeEnum8
 enum QueryLogElementType : int8_t
 {
@@ -315,7 +314,6 @@
     EXCEPTION_WHILE_PROCESSING = 4,
 };
 using SettingLogQueriesType = SettingEnum<QueryLogElementType>;
->>>>>>> 396360cd
 
 
 enum class SettingsBinaryFormat
