#include <Common/ProfileEvents.h>
#include <Common/CurrentThread.h>
#include <Common/typeid_cast.h>
#include <Columns/ColumnArray.h>

/// Available events. Add something here as you wish.
#define APPLY_FOR_EVENTS(M) \
    M(Query, "Number of queries to be interpreted and potentially executed. Does not include queries that failed to parse or were rejected due to AST size limits, quota limits or limits on the number of simultaneously running queries. May include internal queries initiated by ClickHouse itself. Does not count subqueries.") \
    M(SelectQuery, "Same as Query, but only for SELECT queries.") \
    M(InsertQuery, "Same as Query, but only for INSERT queries.") \
    M(FailedQuery, "Number of failed queries.") \
    M(FailedSelectQuery, "Same as FailedQuery, but only for SELECT queries.") \
    M(FailedInsertQuery, "Same as FailedQuery, but only for INSERT queries.") \
    M(QueryTimeMicroseconds, "Total time of all queries.") \
    M(SelectQueryTimeMicroseconds, "Total time of SELECT queries.") \
    M(InsertQueryTimeMicroseconds, "Total time of INSERT queries.") \
    M(FileOpen, "Number of files opened.") \
    M(Seek, "Number of times the 'lseek' function was called.") \
    M(ReadBufferFromFileDescriptorRead, "Number of reads (read/pread) from a file descriptor. Does not include sockets.") \
    M(ReadBufferFromFileDescriptorReadFailed, "Number of times the read (read/pread) from a file descriptor have failed.") \
    M(ReadBufferFromFileDescriptorReadBytes, "Number of bytes read from file descriptors. If the file is compressed, this will show the compressed data size.") \
    M(WriteBufferFromFileDescriptorWrite, "Number of writes (write/pwrite) to a file descriptor. Does not include sockets.") \
    M(WriteBufferFromFileDescriptorWriteFailed, "Number of times the write (write/pwrite) to a file descriptor have failed.") \
    M(WriteBufferFromFileDescriptorWriteBytes, "Number of bytes written to file descriptors. If the file is compressed, this will show compressed data size.") \
    M(ReadCompressedBytes, "Number of bytes (the number of bytes before decompression) read from compressed sources (files, network).") \
    M(CompressedReadBufferBlocks, "Number of compressed blocks (the blocks of data that are compressed independent of each other) read from compressed sources (files, network).") \
    M(CompressedReadBufferBytes, "Number of uncompressed bytes (the number of bytes after decompression) read from compressed sources (files, network).") \
    M(UncompressedCacheHits, "") \
    M(UncompressedCacheMisses, "") \
    M(UncompressedCacheWeightLost, "") \
    M(MMappedFileCacheHits, "") \
    M(MMappedFileCacheMisses, "") \
    M(OpenedFileCacheHits, "") \
    M(OpenedFileCacheMisses, "") \
    M(AIOWrite, "Number of writes with Linux or FreeBSD AIO interface") \
    M(AIOWriteBytes, "Number of bytes written with Linux or FreeBSD AIO interface") \
    M(AIORead, "Number of reads with Linux or FreeBSD AIO interface") \
    M(AIOReadBytes, "Number of bytes read with Linux or FreeBSD AIO interface") \
    M(IOBufferAllocs, "") \
    M(IOBufferAllocBytes, "") \
    M(ArenaAllocChunks, "") \
    M(ArenaAllocBytes, "") \
    M(FunctionExecute, "") \
    M(TableFunctionExecute, "") \
    M(MarkCacheHits, "") \
    M(MarkCacheMisses, "") \
    M(CreatedReadBufferOrdinary, "") \
    M(CreatedReadBufferDirectIO, "") \
    M(CreatedReadBufferDirectIOFailed, "") \
    M(CreatedReadBufferMMap, "") \
    M(CreatedReadBufferMMapFailed, "") \
    M(DiskReadElapsedMicroseconds, "Total time spent waiting for read syscall. This include reads from page cache.") \
    M(DiskWriteElapsedMicroseconds, "Total time spent waiting for write syscall. This include writes to page cache.") \
    M(NetworkReceiveElapsedMicroseconds, "Total time spent waiting for data to receive or receiving data from network. Only ClickHouse-related network interaction is included, not by 3rd party libraries.") \
    M(NetworkSendElapsedMicroseconds, "Total time spent waiting for data to send to network or sending data to network. Only ClickHouse-related network interaction is included, not by 3rd party libraries..") \
    M(NetworkReceiveBytes, "Total number of bytes received from network. Only ClickHouse-related network interaction is included, not by 3rd party libraries.") \
    M(NetworkSendBytes, "Total number of bytes send to network. Only ClickHouse-related network interaction is included, not by 3rd party libraries.") \
    M(ThrottlerSleepMicroseconds, "Total time a query was sleeping to conform the 'max_network_bandwidth' setting.") \
    \
    M(QueryMaskingRulesMatch, "Number of times query masking rules was successfully matched.") \
    \
    M(ReplicatedPartFetches, "Number of times a data part was downloaded from replica of a ReplicatedMergeTree table.") \
    M(ReplicatedPartFailedFetches, "Number of times a data part was failed to download from replica of a ReplicatedMergeTree table.") \
    M(ObsoleteReplicatedParts, "") \
    M(ReplicatedPartMerges, "Number of times data parts of ReplicatedMergeTree tables were successfully merged.") \
    M(ReplicatedPartFetchesOfMerged, "Number of times we prefer to download already merged part from replica of ReplicatedMergeTree table instead of performing a merge ourself (usually we prefer doing a merge ourself to save network traffic). This happens when we have not all source parts to perform a merge or when the data part is old enough.") \
    M(ReplicatedPartMutations, "") \
    M(ReplicatedPartChecks, "") \
    M(ReplicatedPartChecksFailed, "") \
    M(ReplicatedDataLoss, "Number of times a data part that we wanted doesn't exist on any replica (even on replicas that are offline right now). That data parts are definitely lost. This is normal due to asynchronous replication (if quorum inserts were not enabled), when the replica on which the data part was written was failed and when it became online after fail it doesn't contain that data part.") \
    \
    M(InsertedRows, "Number of rows INSERTed to all tables.") \
    M(InsertedBytes, "Number of bytes (uncompressed; for columns as they stored in memory) INSERTed to all tables.") \
    M(DelayedInserts, "Number of times the INSERT of a block to a MergeTree table was throttled due to high number of active data parts for partition.") \
    M(RejectedInserts, "Number of times the INSERT of a block to a MergeTree table was rejected with 'Too many parts' exception due to high number of active data parts for partition.") \
    M(DelayedInsertsMilliseconds, "Total number of milliseconds spent while the INSERT of a block to a MergeTree table was throttled due to high number of active data parts for partition.") \
    M(DistributedDelayedInserts, "Number of times the INSERT of a block to a Distributed table was throttled due to high number of pending bytes.") \
    M(DistributedRejectedInserts, "Number of times the INSERT of a block to a Distributed table was rejected with 'Too many bytes' exception due to high number of pending bytes.") \
    M(DistributedDelayedInsertsMilliseconds, "Total number of milliseconds spent while the INSERT of a block to a Distributed table was throttled due to high number of pending bytes.") \
    M(DuplicatedInsertedBlocks, "Number of times the INSERTed block to a ReplicatedMergeTree table was deduplicated.") \
    \
    M(ZooKeeperInit, "") \
    M(ZooKeeperTransactions, "") \
    M(ZooKeeperList, "") \
    M(ZooKeeperCreate, "") \
    M(ZooKeeperRemove, "") \
    M(ZooKeeperExists, "") \
    M(ZooKeeperGet, "") \
    M(ZooKeeperSet, "") \
    M(ZooKeeperMulti, "") \
    M(ZooKeeperCheck, "") \
    M(ZooKeeperClose, "") \
    M(ZooKeeperWatchResponse, "") \
    M(ZooKeeperUserExceptions, "") \
    M(ZooKeeperHardwareExceptions, "") \
    M(ZooKeeperOtherExceptions, "") \
    M(ZooKeeperWaitMicroseconds, "") \
    M(ZooKeeperBytesSent, "") \
    M(ZooKeeperBytesReceived, "") \
    \
    M(DistributedConnectionFailTry, "Total count when distributed connection fails with retry") \
    M(DistributedConnectionMissingTable, "") \
    M(DistributedConnectionStaleReplica, "") \
    M(DistributedConnectionFailAtAll, "Total count when distributed connection fails after all retries finished") \
    \
    M(HedgedRequestsChangeReplica, "Total count when timeout for changing replica expired in hedged requests.") \
    \
    M(CompileFunction, "Number of times a compilation of generated LLVM code (to create fused function for complex expressions) was initiated.") \
    M(CompiledFunctionExecute, "Number of times a compiled function was executed.") \
    M(CompileExpressionsMicroseconds, "Total time spent for compilation of expressions to LLVM code.") \
    M(CompileExpressionsBytes, "Number of bytes used for expressions compilation.") \
    \
    M(ExternalSortWritePart, "") \
    M(ExternalSortMerge, "") \
    M(ExternalAggregationWritePart, "") \
    M(ExternalAggregationMerge, "") \
    M(ExternalAggregationCompressedBytes, "") \
    M(ExternalAggregationUncompressedBytes, "") \
    \
    M(SlowRead, "Number of reads from a file that were slow. This indicate system overload. Thresholds are controlled by read_backoff_* settings.") \
    M(ReadBackoff, "Number of times the number of query processing threads was lowered due to slow reads.") \
    \
    M(ReplicaPartialShutdown, "How many times Replicated table has to deinitialize its state due to session expiration in ZooKeeper. The state is reinitialized every time when ZooKeeper is available again.") \
    \
    M(SelectedParts, "Number of data parts selected to read from a MergeTree table.") \
    M(SelectedRanges, "Number of (non-adjacent) ranges in all data parts selected to read from a MergeTree table.") \
    M(SelectedMarks, "Number of marks (index granules) selected to read from a MergeTree table.") \
    M(SelectedRows, "Number of rows SELECTed from all tables.") \
    M(SelectedBytes, "Number of bytes (uncompressed; for columns as they stored in memory) SELECTed from all tables.") \
    \
    M(Merge, "Number of launched background merges.") \
    M(MergedRows, "Rows read for background merges. This is the number of rows before merge.") \
    M(MergedUncompressedBytes, "Uncompressed bytes (for columns as they stored in memory) that was read for background merges. This is the number before merge.") \
    M(MergesTimeMilliseconds, "Total time spent for background merges.")\
    \
    M(MergeTreeDataWriterRows, "Number of rows INSERTed to MergeTree tables.") \
    M(MergeTreeDataWriterUncompressedBytes, "Uncompressed bytes (for columns as they stored in memory) INSERTed to MergeTree tables.") \
    M(MergeTreeDataWriterCompressedBytes, "Bytes written to filesystem for data INSERTed to MergeTree tables.") \
    M(MergeTreeDataWriterBlocks, "Number of blocks INSERTed to MergeTree tables. Each block forms a data part of level zero.") \
    M(MergeTreeDataWriterBlocksAlreadySorted, "Number of blocks INSERTed to MergeTree tables that appeared to be already sorted.") \
    \
    M(MergeTreeDataProjectionWriterRows, "Number of rows INSERTed to MergeTree tables projection.") \
    M(MergeTreeDataProjectionWriterUncompressedBytes, "Uncompressed bytes (for columns as they stored in memory) INSERTed to MergeTree tables projection.") \
    M(MergeTreeDataProjectionWriterCompressedBytes, "Bytes written to filesystem for data INSERTed to MergeTree tables projection.") \
    M(MergeTreeDataProjectionWriterBlocks, "Number of blocks INSERTed to MergeTree tables projection. Each block forms a data part of level zero.") \
    M(MergeTreeDataProjectionWriterBlocksAlreadySorted, "Number of blocks INSERTed to MergeTree tables projection that appeared to be already sorted.") \
    \
    M(CannotRemoveEphemeralNode, "Number of times an error happened while trying to remove ephemeral node. This is not an issue, because our implementation of ZooKeeper library guarantee that the session will expire and the node will be removed.") \
    \
    M(RegexpCreated, "Compiled regular expressions. Identical regular expressions compiled just once and cached forever.") \
    M(ContextLock, "Number of times the lock of Context was acquired or tried to acquire. This is global lock.") \
    \
    M(StorageBufferFlush, "") \
    M(StorageBufferErrorOnFlush, "") \
    M(StorageBufferPassedAllMinThresholds, "") \
    M(StorageBufferPassedTimeMaxThreshold, "") \
    M(StorageBufferPassedRowsMaxThreshold, "") \
    M(StorageBufferPassedBytesMaxThreshold, "") \
    M(StorageBufferPassedTimeFlushThreshold, "") \
    M(StorageBufferPassedRowsFlushThreshold, "") \
    M(StorageBufferPassedBytesFlushThreshold, "") \
    M(StorageBufferLayerLockReadersWaitMilliseconds, "Time for waiting for Buffer layer during reading") \
    M(StorageBufferLayerLockWritersWaitMilliseconds, "Time for waiting free Buffer layer to write to (can be used to tune Buffer layers)") \
    \
    M(DictCacheKeysRequested, "") \
    M(DictCacheKeysRequestedMiss, "") \
    M(DictCacheKeysRequestedFound, "") \
    M(DictCacheKeysExpired, "") \
    M(DictCacheKeysNotFound, "") \
    M(DictCacheKeysHit, "") \
    M(DictCacheRequestTimeNs, "") \
    M(DictCacheRequests, "") \
    M(DictCacheLockWriteNs, "") \
    M(DictCacheLockReadNs, "") \
    \
    M(DistributedSyncInsertionTimeoutExceeded, "") \
    M(DataAfterMergeDiffersFromReplica, "") \
    M(DataAfterMutationDiffersFromReplica, "") \
    M(PolygonsAddedToPool, "") \
    M(PolygonsInPoolAllocatedBytes, "") \
    M(RWLockAcquiredReadLocks, "") \
    M(RWLockAcquiredWriteLocks, "") \
    M(RWLockReadersWaitMilliseconds, "") \
    M(RWLockWritersWaitMilliseconds, "") \
    M(DNSError, "Total count of errors in DNS resolution") \
    \
    M(RealTimeMicroseconds, "Total (wall clock) time spent in processing (queries and other tasks) threads (not that this is a sum).") \
    M(UserTimeMicroseconds, "Total time spent in processing (queries and other tasks) threads executing CPU instructions in user space. This include time CPU pipeline was stalled due to cache misses, branch mispredictions, hyper-threading, etc.") \
    M(SystemTimeMicroseconds, "Total time spent in processing (queries and other tasks) threads executing CPU instructions in OS kernel space. This include time CPU pipeline was stalled due to cache misses, branch mispredictions, hyper-threading, etc.") \
    M(SoftPageFaults, "") \
    M(HardPageFaults, "") \
    \
    M(OSIOWaitMicroseconds, "Total time a thread spent waiting for a result of IO operation, from the OS point of view. This is real IO that doesn't include page cache.") \
    M(OSCPUWaitMicroseconds, "Total time a thread was ready for execution but waiting to be scheduled by OS, from the OS point of view.") \
    M(OSCPUVirtualTimeMicroseconds, "CPU time spent seen by OS. Does not include involuntary waits due to virtualization.") \
    M(OSReadBytes, "Number of bytes read from disks or block devices. Doesn't include bytes read from page cache. May include excessive data due to block size, readahead, etc.") \
    M(OSWriteBytes, "Number of bytes written to disks or block devices. Doesn't include bytes that are in page cache dirty pages. May not include data that was written by OS asynchronously.") \
    M(OSReadChars, "Number of bytes read from filesystem, including page cache.") \
    M(OSWriteChars, "Number of bytes written to filesystem, including page cache.") \
    \
    M(PerfCpuCycles, "Total cycles. Be wary of what happens during CPU frequency scaling.")  \
    M(PerfInstructions, "Retired instructions. Be careful, these can be affected by various issues, most notably hardware interrupt counts.") \
    M(PerfCacheReferences, "Cache accesses. Usually this indicates Last Level Cache accesses but this may vary depending on your CPU. This may include prefetches and coherency messages; again this depends on the design of your CPU.") \
    M(PerfCacheMisses, "Cache misses. Usually this indicates Last Level Cache misses; this is intended to be used in con‐junction with the PERFCOUNTHWCACHEREFERENCES event to calculate cache miss rates.") \
    M(PerfBranchInstructions, "Retired branch instructions. Prior to Linux 2.6.35, this used the wrong event on AMD processors.") \
    M(PerfBranchMisses, "Mispredicted branch instructions.") \
    M(PerfBusCycles, "Bus cycles, which can be different from total cycles.") \
    M(PerfStalledCyclesFrontend, "Stalled cycles during issue.") \
    M(PerfStalledCyclesBackend, "Stalled cycles during retirement.") \
    M(PerfRefCpuCycles, "Total cycles; not affected by CPU frequency scaling.") \
    \
    M(PerfCpuClock, "The CPU clock, a high-resolution per-CPU timer") \
    M(PerfTaskClock, "A clock count specific to the task that is running") \
    M(PerfContextSwitches, "Number of context switches") \
    M(PerfCpuMigrations, "Number of times the process has migrated to a new CPU") \
    M(PerfAlignmentFaults, "Number of alignment faults. These happen when unaligned memory accesses happen; the kernel can handle these but it reduces performance. This happens only on some architectures (never on x86).") \
    M(PerfEmulationFaults, "Number of emulation faults. The kernel sometimes traps on unimplemented instructions and emulates them for user space. This can negatively impact performance.") \
    M(PerfMinEnabledTime, "For all events, minimum time that an event was enabled. Used to track event multiplexing influence") \
    M(PerfMinEnabledRunningTime, "Running time for event with minimum enabled time. Used to track the amount of event multiplexing") \
    M(PerfDataTLBReferences, "Data TLB references") \
    M(PerfDataTLBMisses, "Data TLB misses") \
    M(PerfInstructionTLBReferences, "Instruction TLB references") \
    M(PerfInstructionTLBMisses, "Instruction TLB misses") \
    M(PerfLocalMemoryReferences, "Local NUMA node memory reads") \
    M(PerfLocalMemoryMisses, "Local NUMA node memory read misses") \
    \
    M(CreatedHTTPConnections, "Total amount of created HTTP connections (counter increase every time connection is created).") \
    \
    M(CannotWriteToWriteBufferDiscard, "Number of stack traces dropped by query profiler or signal handler because pipe is full or cannot write to pipe.") \
    M(QueryProfilerSignalOverruns, "Number of times we drop processing of a query profiler signal due to overrun plus the number of signals that OS has not delivered due to overrun.") \
    M(QueryProfilerRuns, "Number of times QueryProfiler had been run.") \
    \
    M(CreatedLogEntryForMerge, "Successfully created log entry to merge parts in ReplicatedMergeTree.") \
    M(NotCreatedLogEntryForMerge, "Log entry to merge parts in ReplicatedMergeTree is not created due to concurrent log update by another replica.") \
    M(CreatedLogEntryForMutation, "Successfully created log entry to mutate parts in ReplicatedMergeTree.") \
    M(NotCreatedLogEntryForMutation, "Log entry to mutate parts in ReplicatedMergeTree is not created due to concurrent log update by another replica.") \
    \
    M(S3ReadMicroseconds, "Time of GET and HEAD requests to S3 storage.") \
    M(S3ReadBytes, "Read bytes (incoming) in GET and HEAD requests to S3 storage.") \
    M(S3ReadRequestsCount, "Number of GET and HEAD requests to S3 storage.") \
    M(S3ReadRequestsErrors, "Number of non-throttling errors in GET and HEAD requests to S3 storage.") \
    M(S3ReadRequestsThrottling, "Number of 429 and 503 errors in GET and HEAD requests to S3 storage.") \
    M(S3ReadRequestsRedirects, "Number of redirects in GET and HEAD requests to S3 storage.") \
    \
    M(S3WriteMicroseconds, "Time of POST, DELETE, PUT and PATCH requests to S3 storage.") \
    M(S3WriteBytes, "Write bytes (outgoing) in POST, DELETE, PUT and PATCH requests to S3 storage.") \
    M(S3WriteRequestsCount, "Number of POST, DELETE, PUT and PATCH requests to S3 storage.") \
    M(S3WriteRequestsErrors, "Number of non-throttling errors in POST, DELETE, PUT and PATCH requests to S3 storage.") \
    M(S3WriteRequestsThrottling, "Number of 429 and 503 errors in POST, DELETE, PUT and PATCH requests to S3 storage.") \
    M(S3WriteRequestsRedirects, "Number of redirects in POST, DELETE, PUT and PATCH requests to S3 storage.") \
    M(QueryMemoryLimitExceeded, "Number of times when memory limit exceeded for query.") \
    \
    M(RemoteFSReadMicroseconds, "Time of reading from remote filesystem.") \
    M(RemoteFSReadBytes, "Read bytes from remote filesystem.") \
    \
    M(RemoteFSSeeks, "Total number of seeks for async buffer") \
    M(RemoteFSPrefetches, "Number of prefetches made with asynchronous reading from remote filesystem") \
    M(RemoteFSCancelledPrefetches, "Number of cancelled prefecthes (because of seek)") \
    M(RemoteFSUnusedPrefetches, "Number of prefetches pending at buffer destruction") \
    M(RemoteFSPrefetchedReads, "Number of reads from prefecthed buffer") \
    M(RemoteFSUnprefetchedReads, "Number of reads from unprefetched buffer") \
    M(RemoteFSLazySeeks, "Number of lazy seeks") \
    M(RemoteFSSeeksWithReset, "Number of seeks which lead to a new connection") \
    M(RemoteFSBuffers, "Number of buffers created for asynchronous reading from remote filesystem") \
    \
    M(ReadBufferSeekCancelConnection, "Number of seeks which lead to new connection (s3, http)") \
    \
    M(SleepFunctionCalls, "Number of times a sleep function (sleep, sleepEachRow) has been called.") \
    M(SleepFunctionMicroseconds, "Time spent sleeping due to a sleep function call.") \
    \
    M(ThreadPoolReaderPageCacheHit, "Number of times the read inside ThreadPoolReader was done from page cache.") \
    M(ThreadPoolReaderPageCacheHitBytes, "Number of bytes read inside ThreadPoolReader when it was done from page cache.") \
    M(ThreadPoolReaderPageCacheHitElapsedMicroseconds, "Time spent reading data from page cache in ThreadPoolReader.") \
    M(ThreadPoolReaderPageCacheMiss, "Number of times the read inside ThreadPoolReader was not done from page cache and was hand off to thread pool.") \
    M(ThreadPoolReaderPageCacheMissBytes, "Number of bytes read inside ThreadPoolReader when read was not done from page cache and was hand off to thread pool.") \
    M(ThreadPoolReaderPageCacheMissElapsedMicroseconds, "Time spent reading data inside the asynchronous job in ThreadPoolReader - when read was not done from page cache.") \
    \
    M(AsynchronousReadWaitMicroseconds, "Time spent in waiting for asynchronous reads.") \
    \
<<<<<<< HEAD
    M(RocksdbGet, "Number of rocksdb reads(used for merge tree metadata cache)") \
    M(RocksdbPut, "Number of rocksdb puts(used for merge tree metadata cache)") \
    M(RocksdbDelete, "Number of rocksdb deletes(used for merge tree metadata cache)") \
    M(RocksdbSeek, "Number of rocksdb seeks(used for merge tree metadata cache)") \
    M(MergeTreeMetaCacheHit, "Number of times the read of meta file was done from MergeTree meta cache") \
    M(MergeTreeMetaCacheMiss, "Number of times the read of meta file was not done from MergeTree meta cache") \
    \

=======
    M(MainConfigLoads, "Number of times the main configuration was reloaded.") \
>>>>>>> bb2f8596

namespace ProfileEvents
{

#define M(NAME, DOCUMENTATION) extern const Event NAME = __COUNTER__;
    APPLY_FOR_EVENTS(M)
#undef M
constexpr Event END = __COUNTER__;

/// Global variable, initialized by zeros.
Counter global_counters_array[END] {};
/// Initialize global counters statically
Counters global_counters(global_counters_array);

const Event Counters::num_counters = END;


Counters::Counters(VariableContext level_, Counters * parent_)
    : counters_holder(new Counter[num_counters] {}),
      parent(parent_),
      level(level_)
{
    counters = counters_holder.get();
}

void Counters::resetCounters()
{
    if (counters)
    {
        for (Event i = 0; i < num_counters; ++i)
            counters[i].store(0, std::memory_order_relaxed);
    }
}

void Counters::reset()
{
    parent = nullptr;
    resetCounters();
}

Counters::Snapshot::Snapshot()
    : counters_holder(new Count[num_counters] {})
{}

Counters::Snapshot Counters::getPartiallyAtomicSnapshot() const
{
    Snapshot res;
    for (Event i = 0; i < num_counters; ++i)
        res.counters_holder[i] = counters[i].load(std::memory_order_relaxed);
    return res;
}

const char * getName(Event event)
{
    static const char * strings[] =
    {
    #define M(NAME, DOCUMENTATION) #NAME,
        APPLY_FOR_EVENTS(M)
    #undef M
    };

    return strings[event];
}

const char * getDocumentation(Event event)
{
    static const char * strings[] =
    {
    #define M(NAME, DOCUMENTATION) DOCUMENTATION,
        APPLY_FOR_EVENTS(M)
    #undef M
    };

    return strings[event];
}


Event end() { return END; }


void increment(Event event, Count amount)
{
    DB::CurrentThread::getProfileEvents().increment(event, amount);
}

CountersIncrement::CountersIncrement(Counters::Snapshot const & snapshot)
{
    init();
    std::memcpy(increment_holder.get(), snapshot.counters_holder.get(), Counters::num_counters * sizeof(Increment));
}

CountersIncrement::CountersIncrement(Counters::Snapshot const & after, Counters::Snapshot const & before)
{
    init();
    for (Event i = 0; i < Counters::num_counters; ++i)
        increment_holder[i] = static_cast<Increment>(after[i]) - static_cast<Increment>(before[i]);
}

void CountersIncrement::init()
{
    increment_holder = std::make_unique<Increment[]>(Counters::num_counters);
}

}

#undef APPLY_FOR_EVENTS<|MERGE_RESOLUTION|>--- conflicted
+++ resolved
@@ -277,7 +277,6 @@
     \
     M(AsynchronousReadWaitMicroseconds, "Time spent in waiting for asynchronous reads.") \
     \
-<<<<<<< HEAD
     M(RocksdbGet, "Number of rocksdb reads(used for merge tree metadata cache)") \
     M(RocksdbPut, "Number of rocksdb puts(used for merge tree metadata cache)") \
     M(RocksdbDelete, "Number of rocksdb deletes(used for merge tree metadata cache)") \
@@ -285,10 +284,8 @@
     M(MergeTreeMetaCacheHit, "Number of times the read of meta file was done from MergeTree meta cache") \
     M(MergeTreeMetaCacheMiss, "Number of times the read of meta file was not done from MergeTree meta cache") \
     \
-
-=======
     M(MainConfigLoads, "Number of times the main configuration was reloaded.") \
->>>>>>> bb2f8596
+    \
 
 namespace ProfileEvents
 {
