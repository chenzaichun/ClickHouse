--- conflicted
+++ resolved
@@ -178,15 +178,9 @@
         const S3::URI uri;
         const String access_key_id;
         const String secret_access_key;
-<<<<<<< HEAD
-        const UInt64 max_connections;
         std::shared_ptr<const Aws::S3::S3Client> client;
-        S3AuthSettings auth_settings;
-=======
-        std::shared_ptr<Aws::S3::S3Client> client;
         S3Settings::AuthSettings auth_settings;
         S3Settings::ReadWriteSettings rw_settings;
->>>>>>> 7380a713
     };
 
 private:
