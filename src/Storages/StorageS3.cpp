#include <Common/config.h>
#include "IO/ParallelReadBuffer.h"
#include "IO/IOThreadPool.h"
#include "Parsers/ASTCreateQuery.h"

#if USE_AWS_S3

#include <Common/isValidUTF8.h>

#include <Functions/FunctionsConversion.h>

#include <IO/S3Common.h>

#include <Interpreters/ExpressionAnalyzer.h>
#include <Interpreters/TreeRewriter.h>
#include <Interpreters/evaluateConstantExpression.h>
#include <Interpreters/threadPoolCallbackRunner.h>

#include <Parsers/ASTFunction.h>
#include <Parsers/ASTInsertQuery.h>
#include <Parsers/ASTLiteral.h>

#include <Storages/StorageFactory.h>
#include <Storages/StorageS3.h>
#include <Storages/StorageS3Settings.h>
#include <Storages/StorageSnapshot.h>
#include <Storages/PartitionedSink.h>
#include <Storages/getVirtualsForStorage.h>

#include <IO/ReadBufferFromS3.h>
#include <IO/WriteBufferFromS3.h>

#include <Formats/FormatFactory.h>
#include <Formats/ReadSchemaUtils.h>

#include <Processors/Transforms/AddingDefaultsTransform.h>
#include <Processors/Formats/IOutputFormat.h>
#include <Processors/Formats/IInputFormat.h>
#include <QueryPipeline/narrowBlockInputStreams.h>

#include <QueryPipeline/QueryPipelineBuilder.h>
#include <Processors/Executors/PullingPipelineExecutor.h>

#include <DataTypes/DataTypeString.h>

#include <aws/core/auth/AWSCredentials.h>
#include <aws/s3/S3Client.h>
#include <aws/s3/model/ListObjectsV2Request.h>
#include <aws/s3/model/CopyObjectRequest.h>
#include <aws/s3/model/DeleteObjectsRequest.h>

#include <Common/parseGlobs.h>
#include <Common/quoteString.h>
#include <re2/re2.h>

#include <Processors/Sources/SourceWithProgress.h>
#include <Processors/Sinks/SinkToStorage.h>
#include <QueryPipeline/Pipe.h>
#include <filesystem>

namespace fs = std::filesystem;


static const String PARTITION_ID_WILDCARD = "{_partition_id}";

namespace DB
{

namespace ErrorCodes
{
    extern const int CANNOT_PARSE_TEXT;
    extern const int BAD_ARGUMENTS;
    extern const int NUMBER_OF_ARGUMENTS_DOESNT_MATCH;
    extern const int S3_ERROR;
    extern const int UNEXPECTED_EXPRESSION;
    extern const int DATABASE_ACCESS_DENIED;
    extern const int CANNOT_EXTRACT_TABLE_STRUCTURE;
}

class IOutputFormat;
using OutputFormatPtr = std::shared_ptr<IOutputFormat>;

class StorageS3Source::DisclosedGlobIterator::Impl
{

public:
    Impl(const Aws::S3::S3Client & client_, const S3::URI & globbed_uri_)
        : client(client_), globbed_uri(globbed_uri_)
    {
        if (globbed_uri.bucket.find_first_of("*?{") != globbed_uri.bucket.npos)
            throw Exception("Expression can not have wildcards inside bucket name", ErrorCodes::UNEXPECTED_EXPRESSION);

        const String key_prefix = globbed_uri.key.substr(0, globbed_uri.key.find_first_of("*?{"));

        /// We don't have to list bucket, because there is no asterisks.
        if (key_prefix.size() == globbed_uri.key.size())
        {
            buffer.emplace_back(globbed_uri.key);
            buffer_iter = buffer.begin();
            is_finished = true;
            return;
        }

        request.SetBucket(globbed_uri.bucket);
        request.SetPrefix(key_prefix);
        matcher = std::make_unique<re2::RE2>(makeRegexpPatternFromGlobs(globbed_uri.key));
        fillInternalBufferAssumeLocked();
    }

    String next()
    {
        std::lock_guard lock(mutex);
        return nextAssumeLocked();
    }

private:

    String nextAssumeLocked()
    {
        if (buffer_iter != buffer.end())
        {
            auto answer = *buffer_iter;
            ++buffer_iter;
            return answer;
        }

        if (is_finished)
            return {};

        fillInternalBufferAssumeLocked();

        return nextAssumeLocked();
    }

    void fillInternalBufferAssumeLocked()
    {
        buffer.clear();

        outcome = client.ListObjectsV2(request);
        if (!outcome.IsSuccess())
            throw Exception(ErrorCodes::S3_ERROR, "Could not list objects in bucket {} with prefix {}, S3 exception: {}, message: {}",
                            quoteString(request.GetBucket()), quoteString(request.GetPrefix()),
                            backQuote(outcome.GetError().GetExceptionName()), quoteString(outcome.GetError().GetMessage()));

        const auto & result_batch = outcome.GetResult().GetContents();

        buffer.reserve(result_batch.size());
        for (const auto & row : result_batch)
        {
            String key = row.GetKey();
            if (re2::RE2::FullMatch(key, *matcher))
                buffer.emplace_back(std::move(key));
        }
        /// Set iterator only after the whole batch is processed
        buffer_iter = buffer.begin();

        request.SetContinuationToken(outcome.GetResult().GetNextContinuationToken());

        /// It returns false when all objects were returned
        is_finished = !outcome.GetResult().GetIsTruncated();
    }

    std::mutex mutex;
    Strings buffer;
    Strings::iterator buffer_iter;
    Aws::S3::S3Client client;
    S3::URI globbed_uri;
    Aws::S3::Model::ListObjectsV2Request request;
    Aws::S3::Model::ListObjectsV2Outcome outcome;
    std::unique_ptr<re2::RE2> matcher;
    bool is_finished{false};
};

StorageS3Source::DisclosedGlobIterator::DisclosedGlobIterator(const Aws::S3::S3Client & client_, const S3::URI & globbed_uri_)
    : pimpl(std::make_shared<StorageS3Source::DisclosedGlobIterator::Impl>(client_, globbed_uri_)) {}

String StorageS3Source::DisclosedGlobIterator::next()
{
    return pimpl->next();
}

class StorageS3Source::KeysIterator::Impl
{
public:
    explicit Impl(const std::vector<String> & keys_) : keys(keys_), keys_iter(keys.begin())
    {
    }

    String next()
    {
        std::lock_guard lock(mutex);
        if (keys_iter == keys.end())
            return "";
        auto key = *keys_iter;
        ++keys_iter;
        return key;
    }

private:
    std::mutex mutex;
    Strings keys;
    Strings::iterator keys_iter;
};

StorageS3Source::KeysIterator::KeysIterator(const std::vector<String> & keys_) : pimpl(std::make_shared<StorageS3Source::KeysIterator::Impl>(keys_))
{
}

String StorageS3Source::KeysIterator::next()
{
    return pimpl->next();
}

Block StorageS3Source::getHeader(Block sample_block, const std::vector<NameAndTypePair> & requested_virtual_columns)
{
    for (const auto & virtual_column : requested_virtual_columns)
        sample_block.insert({virtual_column.type->createColumn(), virtual_column.type, virtual_column.name});

    return sample_block;
}

StorageS3Source::StorageS3Source(
    const std::vector<NameAndTypePair> & requested_virtual_columns_,
    const String & format_,
    String name_,
    const Block & sample_block_,
    ContextPtr context_,
    std::optional<FormatSettings> format_settings_,
    const ColumnsDescription & columns_,
    UInt64 max_block_size_,
    UInt64 max_single_read_retries_,
    String compression_hint_,
    const std::shared_ptr<const Aws::S3::S3Client> & client_,
    const String & bucket_,
    std::shared_ptr<IteratorWrapper> file_iterator_,
    const size_t download_thread_num_)
    : SourceWithProgress(getHeader(sample_block_, requested_virtual_columns_))
    , WithContext(context_)
    , name(std::move(name_))
    , bucket(bucket_)
    , format(format_)
    , columns_desc(columns_)
    , max_block_size(max_block_size_)
    , max_single_read_retries(max_single_read_retries_)
    , compression_hint(std::move(compression_hint_))
    , client(client_)
    , sample_block(sample_block_)
    , format_settings(format_settings_)
    , requested_virtual_columns(requested_virtual_columns_)
    , file_iterator(file_iterator_)
    , download_thread_num(download_thread_num_)
{
    initialize();
}


void StorageS3Source::onCancel()
{
    std::lock_guard lock(reader_mutex);
    if (reader)
        reader->cancel();
}


bool StorageS3Source::initialize()
{
    String current_key = (*file_iterator)();
    if (current_key.empty())
        return false;

    file_path = fs::path(bucket) / current_key;

    read_buf = wrapReadBufferWithCompressionMethod(createS3ReadBuffer(current_key), chooseCompressionMethod(current_key, compression_hint));

    auto input_format = getContext()->getInputFormat(format, *read_buf, sample_block, max_block_size, format_settings);
    QueryPipelineBuilder builder;
    builder.init(Pipe(input_format));

    if (columns_desc.hasDefaults())
    {
        builder.addSimpleTransform(
            [&](const Block & header)
            { return std::make_shared<AddingDefaultsTransform>(header, columns_desc, *input_format, getContext()); });
    }

    pipeline = std::make_unique<QueryPipeline>(QueryPipelineBuilder::getPipeline(std::move(builder)));
    reader = std::make_unique<PullingPipelineExecutor>(*pipeline);

    return true;
}

std::unique_ptr<ReadBuffer> StorageS3Source::createS3ReadBuffer(const String & key)
{
    const size_t object_size = DB::S3::getObjectSize(client, bucket, key, false);

    auto download_buffer_size = getContext()->getSettings().max_download_buffer_size;
    const bool use_parallel_download = download_buffer_size > 0 && download_thread_num > 1;
    const bool object_too_small = object_size < download_thread_num * download_buffer_size;
    if (!use_parallel_download || object_too_small)
    {
        LOG_TRACE(log, "Downloading object of size {} from S3 in single thread", object_size);
        return std::make_unique<ReadBufferFromS3>(client, bucket, key, max_single_read_retries, getContext()->getReadSettings());
    }

    assert(object_size > 0);

    if (download_buffer_size < DBMS_DEFAULT_BUFFER_SIZE)
    {
        LOG_WARNING(log, "Downloading buffer {} bytes too small, set at least {} bytes", download_buffer_size, DBMS_DEFAULT_BUFFER_SIZE);
        download_buffer_size = DBMS_DEFAULT_BUFFER_SIZE;
    }

    auto factory = std::make_unique<ReadBufferS3Factory>(
        client, bucket, key, download_buffer_size, object_size, max_single_read_retries, getContext()->getReadSettings());
    LOG_TRACE(
        log, "Downloading from S3 in {} threads. Object size: {}, Range size: {}.", download_thread_num, object_size, download_buffer_size);

    return std::make_unique<ParallelReadBuffer>(std::move(factory), threadPoolCallbackRunner(IOThreadPool::get()), download_thread_num);
}

String StorageS3Source::getName() const
{
    return name;
}

Chunk StorageS3Source::generate()
{
    while (true)
    {
        if (!reader || isCancelled())
            break;

        Chunk chunk;
        if (reader->pull(chunk))
        {
            UInt64 num_rows = chunk.getNumRows();

            for (const auto & virtual_column : requested_virtual_columns)
            {
                if (virtual_column.name == "_path")
                {
                    chunk.addColumn(virtual_column.type->createColumnConst(num_rows, file_path)->convertToFullColumnIfConst());
                }
                else if (virtual_column.name == "_file")
                {
                    size_t last_slash_pos = file_path.find_last_of('/');
                    auto column = virtual_column.type->createColumnConst(num_rows, file_path.substr(last_slash_pos + 1));
                    chunk.addColumn(column->convertToFullColumnIfConst());
                }
            }

            return chunk;
        }

        {
            std::lock_guard lock(reader_mutex);
            reader.reset();
            pipeline.reset();
            read_buf.reset();

            if (!initialize())
                break;
        }
    }
    return {};
}

static bool checkIfObjectExists(const std::shared_ptr<const Aws::S3::S3Client> & client, const String & bucket, const String & key)
{
    bool is_finished = false;
    Aws::S3::Model::ListObjectsV2Request request;
    Aws::S3::Model::ListObjectsV2Outcome outcome;

    request.SetBucket(bucket);
    request.SetPrefix(key);
    while (!is_finished)
    {
        outcome = client->ListObjectsV2(request);
        if (!outcome.IsSuccess())
            throw Exception(
                ErrorCodes::S3_ERROR,
                "Could not list objects in bucket {} with key {}, S3 exception: {}, message: {}",
                quoteString(bucket),
                quoteString(key),
                backQuote(outcome.GetError().GetExceptionName()),
                quoteString(outcome.GetError().GetMessage()));

        const auto & result_batch = outcome.GetResult().GetContents();
        for (const auto & obj : result_batch)
        {
            if (obj.GetKey() == key)
                return true;
        }

        request.SetContinuationToken(outcome.GetResult().GetNextContinuationToken());
        is_finished = !outcome.GetResult().GetIsTruncated();
    }

    return false;
}

class StorageS3Sink : public SinkToStorage
{
public:
    StorageS3Sink(
        const String & format,
        const Block & sample_block_,
        ContextPtr context,
        std::optional<FormatSettings> format_settings_,
        const CompressionMethod compression_method,
<<<<<<< HEAD
        const std::shared_ptr<const Aws::S3::S3Client> & client,
=======
        const StorageS3::S3Configuration & s3_configuration_,
>>>>>>> 7380a713
        const String & bucket,
        const String & key)
        : SinkToStorage(sample_block_)
        , sample_block(sample_block_)
        , format_settings(format_settings_)
    {
        write_buf = wrapWriteBufferWithCompressionMethod(
            std::make_unique<WriteBufferFromS3>(
                s3_configuration_.client,
                bucket,
                key,
                s3_configuration_.rw_settings,
                std::nullopt,
                DBMS_DEFAULT_BUFFER_SIZE,
                threadPoolCallbackRunner(IOThreadPool::get())),
            compression_method,
            3);
        writer
            = FormatFactory::instance().getOutputFormatParallelIfPossible(format, *write_buf, sample_block, context, {}, format_settings);
    }

    String getName() const override { return "StorageS3Sink"; }

    void consume(Chunk chunk) override
    {
        writer->write(getHeader().cloneWithColumns(chunk.detachColumns()));
    }

    void onFinish() override
    {
        try
        {
            writer->finalize();
            writer->flush();
            write_buf->finalize();
        }
        catch (...)
        {
            /// Stop ParallelFormattingOutputFormat correctly.
            writer.reset();
            throw;
        }
    }

private:
    Block sample_block;
    std::optional<FormatSettings> format_settings;
    std::unique_ptr<WriteBuffer> write_buf;
    OutputFormatPtr writer;
};


class PartitionedStorageS3Sink : public PartitionedSink
{
public:
    PartitionedStorageS3Sink(
        const ASTPtr & partition_by,
        const String & format_,
        const Block & sample_block_,
        ContextPtr context_,
        std::optional<FormatSettings> format_settings_,
        const CompressionMethod compression_method_,
<<<<<<< HEAD
        const std::shared_ptr<const Aws::S3::S3Client> & client_,
=======
        const StorageS3::S3Configuration & s3_configuration_,
>>>>>>> 7380a713
        const String & bucket_,
        const String & key_)
        : PartitionedSink(partition_by, context_, sample_block_)
        , format(format_)
        , sample_block(sample_block_)
        , context(context_)
        , compression_method(compression_method_)
        , s3_configuration(s3_configuration_)
        , bucket(bucket_)
        , key(key_)
        , format_settings(format_settings_)
    {
    }

    SinkPtr createSinkForPartition(const String & partition_id) override
    {
        auto partition_bucket = replaceWildcards(bucket, partition_id);
        validateBucket(partition_bucket);

        auto partition_key = replaceWildcards(key, partition_id);
        validateKey(partition_key);

        return std::make_shared<StorageS3Sink>(
            format,
            sample_block,
            context,
            format_settings,
            compression_method,
            s3_configuration,
            partition_bucket,
            partition_key
        );
    }

private:
    const String format;
    const Block sample_block;
    ContextPtr context;
    const CompressionMethod compression_method;

<<<<<<< HEAD
    std::shared_ptr<const Aws::S3::S3Client> client;
=======
    const StorageS3::S3Configuration & s3_configuration;
>>>>>>> 7380a713
    const String bucket;
    const String key;
    std::optional<FormatSettings> format_settings;

    ExpressionActionsPtr partition_by_expr;

    static void validateBucket(const String & str)
    {
        S3::URI::validateBucket(str, {});

        if (!DB::UTF8::isValidUTF8(reinterpret_cast<const UInt8 *>(str.data()), str.size()))
            throw Exception(ErrorCodes::CANNOT_PARSE_TEXT, "Incorrect non-UTF8 sequence in bucket name");

        validatePartitionKey(str, false);
    }

    static void validateKey(const String & str)
    {
        /// See:
        /// - https://docs.aws.amazon.com/AmazonS3/latest/userguide/object-keys.html
        /// - https://cloud.ibm.com/apidocs/cos/cos-compatibility#putobject

        if (str.empty() || str.size() > 1024)
            throw Exception(ErrorCodes::BAD_ARGUMENTS, "Incorrect key length (not empty, max 1023 characters), got: {}", str.size());

        if (!DB::UTF8::isValidUTF8(reinterpret_cast<const UInt8 *>(str.data()), str.size()))
            throw Exception(ErrorCodes::CANNOT_PARSE_TEXT, "Incorrect non-UTF8 sequence in key");

        validatePartitionKey(str, true);
    }
};


StorageS3::StorageS3(
    const S3::URI & uri_,
    const String & access_key_id_,
    const String & secret_access_key_,
    const StorageID & table_id_,
    const String & format_name_,
    const S3Settings::ReadWriteSettings & rw_settings_,
    const ColumnsDescription & columns_,
    const ConstraintsDescription & constraints_,
    const String & comment,
    ContextPtr context_,
    std::optional<FormatSettings> format_settings_,
    const String & compression_method_,
    bool distributed_processing_,
    ASTPtr partition_by_)
    : IStorage(table_id_)
    , s3_configuration{uri_, access_key_id_, secret_access_key_, {}, {}, rw_settings_} /// Client and settings will be updated later
    , keys({uri_.key})
    , format_name(format_name_)
    , compression_method(compression_method_)
    , name(uri_.storage_name)
    , distributed_processing(distributed_processing_)
    , format_settings(format_settings_)
    , partition_by(partition_by_)
    , is_key_with_globs(uri_.key.find_first_of("*?{") != std::string::npos)
{
    context_->getGlobalContext()->getRemoteHostFilter().checkURL(uri_.uri);
    StorageInMemoryMetadata storage_metadata;

    updateS3Configuration(context_, s3_configuration);
    if (columns_.empty())
    {
        auto columns = getTableStructureFromDataImpl(format_name, s3_configuration, compression_method, distributed_processing_, is_key_with_globs, format_settings, context_);
        storage_metadata.setColumns(columns);
    }
    else
        storage_metadata.setColumns(columns_);

    storage_metadata.setConstraints(constraints_);
    storage_metadata.setComment(comment);
    setInMemoryMetadata(storage_metadata);

    auto default_virtuals = NamesAndTypesList{
        {"_path", std::make_shared<DataTypeLowCardinality>(std::make_shared<DataTypeString>())},
        {"_file", std::make_shared<DataTypeLowCardinality>(std::make_shared<DataTypeString>())}};

    auto columns = storage_metadata.getSampleBlock().getNamesAndTypesList();
    virtual_columns = getVirtualsForStorage(columns, default_virtuals);
}

std::shared_ptr<StorageS3Source::IteratorWrapper> StorageS3::createFileIterator(const S3Configuration & s3_configuration, const std::vector<String> & keys, bool is_key_with_globs, bool distributed_processing, ContextPtr local_context)
{
    if (distributed_processing)
    {
        return std::make_shared<StorageS3Source::IteratorWrapper>(
            [callback = local_context->getReadTaskCallback()]() -> String {
                return callback();
        });
    }
    else if (is_key_with_globs)
    {
        /// Iterate through disclosed globs and make a source for each file
        auto glob_iterator = std::make_shared<StorageS3Source::DisclosedGlobIterator>(*s3_configuration.client, s3_configuration.uri);
        return std::make_shared<StorageS3Source::IteratorWrapper>([glob_iterator]()
        {
            return glob_iterator->next();
        });
    }
    else
    {
        auto keys_iterator = std::make_shared<StorageS3Source::KeysIterator>(keys);
        return std::make_shared<StorageS3Source::IteratorWrapper>([keys_iterator]()
        {
            return keys_iterator->next();
        });
    }
}

bool StorageS3::isColumnOriented() const
{
    return FormatFactory::instance().checkIfFormatIsColumnOriented(format_name);
}

Pipe StorageS3::read(
    const Names & column_names,
    const StorageSnapshotPtr & storage_snapshot,
    SelectQueryInfo & /*query_info*/,
    ContextPtr local_context,
    QueryProcessingStage::Enum /*processed_stage*/,
    size_t max_block_size,
    unsigned num_streams)
{
    updateS3Configuration(local_context, s3_configuration);

    Pipes pipes;

    std::unordered_set<String> column_names_set(column_names.begin(), column_names.end());
    std::vector<NameAndTypePair> requested_virtual_columns;

    for (const auto & virtual_column : getVirtuals())
    {
        if (column_names_set.contains(virtual_column.name))
            requested_virtual_columns.push_back(virtual_column);
    }

    std::shared_ptr<StorageS3Source::IteratorWrapper> iterator_wrapper = createFileIterator(s3_configuration, keys, is_key_with_globs, distributed_processing, local_context);

    ColumnsDescription columns_description;
    Block block_for_format;
    if (isColumnOriented())
    {
        auto fetch_columns = column_names;
        const auto & virtuals = getVirtuals();
        std::erase_if(
            fetch_columns,
            [&](const String & col)
            { return std::any_of(virtuals.begin(), virtuals.end(), [&](const NameAndTypePair & virtual_col){ return col == virtual_col.name; }); });

        if (fetch_columns.empty())
            fetch_columns.push_back(ExpressionActions::getSmallestColumn(storage_snapshot->metadata->getColumns().getAllPhysical()));

        columns_description = ColumnsDescription{
            storage_snapshot->getSampleBlockForColumns(fetch_columns).getNamesAndTypesList()};
        block_for_format = storage_snapshot->getSampleBlockForColumns(columns_description.getNamesOfPhysical());
    }
    else
    {
        columns_description = storage_snapshot->metadata->getColumns();
        block_for_format = storage_snapshot->metadata->getSampleBlock();
    }

    const size_t max_download_threads = local_context->getSettingsRef().max_download_threads;
    for (size_t i = 0; i < num_streams; ++i)
    {
        pipes.emplace_back(std::make_shared<StorageS3Source>(
            requested_virtual_columns,
            format_name,
            getName(),
            block_for_format,
            local_context,
            format_settings,
            columns_description,
            max_block_size,
            s3_configuration.rw_settings.max_single_read_retries,
            compression_method,
            s3_configuration.client,
            s3_configuration.uri.bucket,
            iterator_wrapper,
            max_download_threads));
    }
    auto pipe = Pipe::unitePipes(std::move(pipes));

    narrowPipe(pipe, num_streams);
    return pipe;
}

SinkToStoragePtr StorageS3::write(const ASTPtr & query, const StorageMetadataPtr & metadata_snapshot, ContextPtr local_context)
{
    updateS3Configuration(local_context, s3_configuration);

    auto sample_block = metadata_snapshot->getSampleBlock();
    auto chosen_compression_method = chooseCompressionMethod(keys.back(), compression_method);
    bool has_wildcards = s3_configuration.uri.bucket.find(PARTITION_ID_WILDCARD) != String::npos || keys.back().find(PARTITION_ID_WILDCARD) != String::npos;
    auto insert_query = std::dynamic_pointer_cast<ASTInsertQuery>(query);

    auto partition_by_ast = insert_query ? (insert_query->partition_by ? insert_query->partition_by : partition_by) : nullptr;
    bool is_partitioned_implementation = partition_by_ast && has_wildcards;

    if (is_partitioned_implementation)
    {
        return std::make_shared<PartitionedStorageS3Sink>(
            partition_by_ast,
            format_name,
            sample_block,
            local_context,
            format_settings,
            chosen_compression_method,
            s3_configuration,
            s3_configuration.uri.bucket,
            keys.back());
    }
    else
    {
        if (is_key_with_globs)
            throw Exception(ErrorCodes::DATABASE_ACCESS_DENIED, "S3 key '{}' contains globs, so the table is in readonly mode", s3_configuration.uri.key);

        bool truncate_in_insert = local_context->getSettingsRef().s3_truncate_on_insert;

        if (!truncate_in_insert && checkIfObjectExists(s3_configuration.client, s3_configuration.uri.bucket, keys.back()))
        {
            if (local_context->getSettingsRef().s3_create_new_file_on_insert)
            {
                size_t index = keys.size();
                auto pos = keys[0].find_first_of('.');
                String new_key;
                do
                {
                    new_key = keys[0].substr(0, pos) + "." + std::to_string(index) + (pos == std::string::npos ? "" : keys[0].substr(pos));
                    ++index;
                }
                while (checkIfObjectExists(s3_configuration.client, s3_configuration.uri.bucket, new_key));
                keys.push_back(new_key);
            }
            else
                throw Exception(
                    ErrorCodes::BAD_ARGUMENTS,
                    "Object in bucket {} with key {} already exists. If you want to overwrite it, enable setting s3_truncate_on_insert, if you "
                    "want to create a new file on each insert, enable setting s3_create_new_file_on_insert",
                    s3_configuration.uri.bucket,
                    keys.back());
        }

        return std::make_shared<StorageS3Sink>(
            format_name,
            sample_block,
            local_context,
            format_settings,
            chosen_compression_method,
            s3_configuration,
            s3_configuration.uri.bucket,
            keys.back());
    }
}


void StorageS3::truncate(const ASTPtr & /* query */, const StorageMetadataPtr &, ContextPtr local_context, TableExclusiveLockHolder &)
{
    updateS3Configuration(local_context, s3_configuration);

    if (is_key_with_globs)
        throw Exception(ErrorCodes::DATABASE_ACCESS_DENIED, "S3 key '{}' contains globs, so the table is in readonly mode", s3_configuration.uri.key);

    Aws::S3::Model::Delete delkeys;

    for (const auto & key : keys)
    {
        Aws::S3::Model::ObjectIdentifier obj;
        obj.SetKey(key);
        delkeys.AddObjects(std::move(obj));
    }

    Aws::S3::Model::DeleteObjectsRequest request;
    request.SetBucket(s3_configuration.uri.bucket);
    request.SetDelete(delkeys);

    auto response = s3_configuration.client->DeleteObjects(request);
    if (!response.IsSuccess())
    {
        const auto & err = response.GetError();
        throw Exception(std::to_string(static_cast<int>(err.GetErrorType())) + ": " + err.GetMessage(), ErrorCodes::S3_ERROR);
    }
}


void StorageS3::updateS3Configuration(ContextPtr ctx, StorageS3::S3Configuration & upd)
{
    auto settings = ctx->getStorageS3Settings().getSettings(upd.uri.uri.toString());

    bool need_update_configuration = settings != S3Settings{};
    if (need_update_configuration)
    {
        if (upd.rw_settings != settings.rw_settings)
            upd.rw_settings = settings.rw_settings;
    }

    upd.rw_settings.updateFromSettingsIfEmpty(ctx->getSettings());

    if (upd.client && (!upd.access_key_id.empty() || settings.auth_settings == upd.auth_settings))
        return;

    Aws::Auth::AWSCredentials credentials(upd.access_key_id, upd.secret_access_key);
    HeaderCollection headers;
    if (upd.access_key_id.empty())
    {
        credentials = Aws::Auth::AWSCredentials(settings.auth_settings.access_key_id, settings.auth_settings.secret_access_key);
        headers = settings.auth_settings.headers;
    }

    S3::PocoHTTPClientConfiguration client_configuration = S3::ClientFactory::instance().createClientConfiguration(
        settings.auth_settings.region,
        ctx->getRemoteHostFilter(), ctx->getGlobalContext()->getSettingsRef().s3_max_redirects);

    client_configuration.endpointOverride = upd.uri.endpoint;
    client_configuration.maxConnections = upd.rw_settings.max_connections;

    upd.client = S3::ClientFactory::instance().create(
        client_configuration,
        upd.uri.is_virtual_hosted_style,
        credentials.GetAWSAccessKeyId(),
        credentials.GetAWSSecretKey(),
        settings.auth_settings.server_side_encryption_customer_key_base64,
        std::move(headers),
        settings.auth_settings.use_environment_credentials.value_or(ctx->getConfigRef().getBool("s3.use_environment_credentials", false)),
        settings.auth_settings.use_insecure_imds_request.value_or(ctx->getConfigRef().getBool("s3.use_insecure_imds_request", false)));

    upd.auth_settings = std::move(settings.auth_settings);
}


void StorageS3::processNamedCollectionResult(StorageS3Configuration & configuration, const std::vector<std::pair<String, ASTPtr>> & key_value_args)
{
    for (const auto & [arg_name, arg_value] : key_value_args)
    {
        if (arg_name == "access_key_id")
            configuration.auth_settings.access_key_id = arg_value->as<ASTLiteral>()->value.safeGet<String>();
        else if (arg_name == "secret_access_key")
            configuration.auth_settings.secret_access_key = arg_value->as<ASTLiteral>()->value.safeGet<String>();
        else if (arg_name == "filename")
            configuration.url = std::filesystem::path(configuration.url) / arg_value->as<ASTLiteral>()->value.safeGet<String>();
        else if (arg_name == "use_environment_credentials")
            configuration.auth_settings.use_environment_credentials = arg_value->as<ASTLiteral>()->value.safeGet<UInt8>();
        else if (arg_name == "max_single_read_retries")
            configuration.rw_settings.max_single_read_retries = arg_value->as<ASTLiteral>()->value.safeGet<UInt64>();
        else if (arg_name == "min_upload_part_size")
            configuration.rw_settings.max_single_read_retries = arg_value->as<ASTLiteral>()->value.safeGet<UInt64>();
        else if (arg_name == "upload_part_size_multiply_factor")
            configuration.rw_settings.max_single_read_retries = arg_value->as<ASTLiteral>()->value.safeGet<UInt64>();
        else if (arg_name == "upload_part_size_multiply_parts_count_threshold")
            configuration.rw_settings.max_single_read_retries = arg_value->as<ASTLiteral>()->value.safeGet<UInt64>();
        else if (arg_name == "max_single_part_upload_size")
            configuration.rw_settings.max_single_read_retries = arg_value->as<ASTLiteral>()->value.safeGet<UInt64>();
        else if (arg_name == "max_connections")
            configuration.rw_settings.max_single_read_retries = arg_value->as<ASTLiteral>()->value.safeGet<UInt64>();
        else
            throw Exception(ErrorCodes::NUMBER_OF_ARGUMENTS_DOESNT_MATCH,
                "Unknown key-value argument `{}` for StorageS3, expected: url, [access_key_id, secret_access_key], name of used format and [compression_method].",
                arg_name);
    }
}


StorageS3Configuration StorageS3::getConfiguration(ASTs & engine_args, ContextPtr local_context)
{
    StorageS3Configuration configuration;

    if (auto named_collection = getURLBasedDataSourceConfiguration(engine_args, local_context))
    {
        auto [common_configuration, storage_specific_args] = named_collection.value();
        configuration.set(common_configuration);
        processNamedCollectionResult(configuration, storage_specific_args);
    }
    else
    {
        if (engine_args.empty() || engine_args.size() > 5)
            throw Exception(
                "Storage S3 requires 1 to 5 arguments: url, [access_key_id, secret_access_key], name of used format and [compression_method].",
                ErrorCodes::NUMBER_OF_ARGUMENTS_DOESNT_MATCH);

        for (auto & engine_arg : engine_args)
            engine_arg = evaluateConstantExpressionOrIdentifierAsLiteral(engine_arg, local_context);

        configuration.url = engine_args[0]->as<ASTLiteral &>().value.safeGet<String>();
        if (engine_args.size() >= 4)
        {
            configuration.auth_settings.access_key_id = engine_args[1]->as<ASTLiteral &>().value.safeGet<String>();
            configuration.auth_settings.secret_access_key = engine_args[2]->as<ASTLiteral &>().value.safeGet<String>();
        }

        if (engine_args.size() == 3 || engine_args.size() == 5)
        {
            configuration.compression_method = engine_args.back()->as<ASTLiteral &>().value.safeGet<String>();
            configuration.format = engine_args[engine_args.size() - 2]->as<ASTLiteral &>().value.safeGet<String>();
        }
        else if (engine_args.size() != 1)
        {
            configuration.compression_method = "auto";
            configuration.format = engine_args.back()->as<ASTLiteral &>().value.safeGet<String>();
        }
    }

    if (configuration.format == "auto")
        configuration.format = FormatFactory::instance().getFormatFromFileName(configuration.url, true);

    return configuration;
}

ColumnsDescription StorageS3::getTableStructureFromData(
    const String & format,
    const S3::URI & uri,
    const String & access_key_id,
    const String & secret_access_key,
    const String & compression_method,
    bool distributed_processing,
    const std::optional<FormatSettings> & format_settings,
    ContextPtr ctx)
{
    S3Configuration s3_configuration{ uri, access_key_id, secret_access_key, {}, {}, S3Settings::ReadWriteSettings(ctx->getSettingsRef()) };
    updateS3Configuration(ctx, s3_configuration);
    return getTableStructureFromDataImpl(format, s3_configuration, compression_method, distributed_processing, uri.key.find_first_of("*?{") != std::string::npos, format_settings, ctx);
}

ColumnsDescription StorageS3::getTableStructureFromDataImpl(
    const String & format,
    const S3Configuration & s3_configuration,
    const String & compression_method,
    bool distributed_processing,
    bool is_key_with_globs,
    const std::optional<FormatSettings> & format_settings,
    ContextPtr ctx)
{
    std::vector<String> keys = {s3_configuration.uri.key};
    auto file_iterator = createFileIterator(s3_configuration, keys, is_key_with_globs, distributed_processing, ctx);

    std::string current_key;
    std::string exception_messages;
    bool read_buffer_creator_was_used = false;
    do
    {
        current_key = (*file_iterator)();
        auto read_buffer_creator = [&]()
        {
            read_buffer_creator_was_used = true;
            if (current_key.empty())
                throw Exception(
                    ErrorCodes::CANNOT_EXTRACT_TABLE_STRUCTURE,
                    "Cannot extract table structure from {} format file, because there are no files with provided path in S3. You must specify "
                    "table structure manually",
                    format);

            return wrapReadBufferWithCompressionMethod(
                std::make_unique<ReadBufferFromS3>(
                    s3_configuration.client, s3_configuration.uri.bucket, current_key, s3_configuration.rw_settings.max_single_read_retries, ctx->getReadSettings()),
                chooseCompressionMethod(current_key, compression_method));
        };

        try
        {
            return readSchemaFromFormat(format, format_settings, read_buffer_creator, ctx);
        }
        catch (...)
        {
            if (!is_key_with_globs || !read_buffer_creator_was_used)
                throw;

            exception_messages += getCurrentExceptionMessage(false) + "\n";
        }
    } while (!current_key.empty());

    throw Exception(ErrorCodes::CANNOT_EXTRACT_TABLE_STRUCTURE, "All attempts to extract table structure from s3 files failed. Errors:\n{}", exception_messages);
}


void registerStorageS3Impl(const String & name, StorageFactory & factory)
{
    factory.registerStorage(name, [](const StorageFactory::Arguments & args)
    {
        auto & engine_args = args.engine_args;
        if (engine_args.empty())
            throw Exception(ErrorCodes::BAD_ARGUMENTS, "External data source must have arguments");

        auto configuration = StorageS3::getConfiguration(engine_args, args.getLocalContext());
        // Use format settings from global server context + settings from
        // the SETTINGS clause of the create query. Settings from current
        // session and user are ignored.
        std::optional<FormatSettings> format_settings;
        if (args.storage_def->settings)
        {
            FormatFactorySettings user_format_settings;

            // Apply changed settings from global context, but ignore the
            // unknown ones, because we only have the format settings here.
            const auto & changes = args.getContext()->getSettingsRef().changes();
            for (const auto & change : changes)
            {
                if (user_format_settings.has(change.name))
                    user_format_settings.set(change.name, change.value);
            }

            // Apply changes from SETTINGS clause, with validation.
            user_format_settings.applyChanges(args.storage_def->settings->changes);
            format_settings = getFormatSettings(args.getContext(), user_format_settings);
        }
        else
        {
            format_settings = getFormatSettings(args.getContext());
        }

        S3::URI s3_uri(Poco::URI(configuration.url));

        ASTPtr partition_by;
        if (args.storage_def->partition_by)
            partition_by = args.storage_def->partition_by->clone();

        return StorageS3::create(
            s3_uri,
            configuration.auth_settings.access_key_id,
            configuration.auth_settings.secret_access_key,
            args.table_id,
            configuration.format,
            configuration.rw_settings,
            args.columns,
            args.constraints,
            args.comment,
            args.getContext(),
            format_settings,
            configuration.compression_method,
            /* distributed_processing_ */false,
            partition_by);
    },
    {
        .supports_settings = true,
        .supports_sort_order = true, // for partition by
        .supports_schema_inference = true,
        .source_access_type = AccessType::S3,
    });
}

void registerStorageS3(StorageFactory & factory)
{
    return registerStorageS3Impl("S3", factory);
}

void registerStorageCOS(StorageFactory & factory)
{
    return registerStorageS3Impl("COSN", factory);
}

NamesAndTypesList StorageS3::getVirtuals() const
{
    return virtual_columns;
}

bool StorageS3::supportsPartitionBy() const
{
    return true;
}

}

#endif<|MERGE_RESOLUTION|>--- conflicted
+++ resolved
@@ -408,11 +408,7 @@
         ContextPtr context,
         std::optional<FormatSettings> format_settings_,
         const CompressionMethod compression_method,
-<<<<<<< HEAD
-        const std::shared_ptr<const Aws::S3::S3Client> & client,
-=======
         const StorageS3::S3Configuration & s3_configuration_,
->>>>>>> 7380a713
         const String & bucket,
         const String & key)
         : SinkToStorage(sample_block_)
@@ -475,11 +471,7 @@
         ContextPtr context_,
         std::optional<FormatSettings> format_settings_,
         const CompressionMethod compression_method_,
-<<<<<<< HEAD
-        const std::shared_ptr<const Aws::S3::S3Client> & client_,
-=======
         const StorageS3::S3Configuration & s3_configuration_,
->>>>>>> 7380a713
         const String & bucket_,
         const String & key_)
         : PartitionedSink(partition_by, context_, sample_block_)
@@ -519,12 +511,7 @@
     const Block sample_block;
     ContextPtr context;
     const CompressionMethod compression_method;
-
-<<<<<<< HEAD
-    std::shared_ptr<const Aws::S3::S3Client> client;
-=======
     const StorageS3::S3Configuration & s3_configuration;
->>>>>>> 7380a713
     const String bucket;
     const String key;
     std::optional<FormatSettings> format_settings;
