--- conflicted
+++ resolved
@@ -1,12 +1,6 @@
-<<<<<<< HEAD
-#include <Databases/IDatabase.h>
-#include <Databases/DatabaseReplicated.h>
-
-=======
 #include <Storages/MergeTree/MergeTreeIndexMinMax.h>
 #include <Storages/MergeTree/MergeTreeIndexSet.h>
 #include <Storages/MergeTree/MergeTreeIndices.h>
->>>>>>> b4f0e083
 #include <Storages/StorageFactory.h>
 #include <Storages/StorageMergeTree.h>
 #include <Storages/StorageReplicatedMergeTree.h>
@@ -298,17 +292,9 @@
 
     String name_part = args.engine_name.substr(0, args.engine_name.size() - strlen("MergeTree"));
 
-    bool replicatedStorage = startsWith(name_part, "Replicated");
-    if (replicatedStorage)
+    bool replicated = startsWith(name_part, "Replicated");
+    if (replicated)
         name_part = name_part.substr(strlen("Replicated"));
-
-    String database_name = args.query.database;
-    auto database = DatabaseCatalog::instance().getDatabase(database_name);
-    bool replicatedDatabase = false;
-
-    if (database->getEngineName() == "Replicated") {
-        replicatedDatabase = true;
-    }
 
     MergeTreeData::MergingParams merging_params;
     merging_params.mode = MergeTreeData::MergingParams::Ordinary;
@@ -350,7 +336,7 @@
         needed_params += "]";
     };
 
-    if (replicatedStorage && !replicatedDatabase)
+    if (replicated)
     {
         if (is_extended_storage_def)
         {
@@ -428,7 +414,7 @@
     String replica_name;
     bool allow_renaming = true;
 
-    if (replicatedStorage && !replicatedDatabase)
+    if (replicated)
     {
         bool has_arguments = arg_num + 2 <= arg_cnt;
         bool has_valid_arguments = has_arguments && engine_args[arg_num]->as<ASTLiteral>() && engine_args[arg_num + 1]->as<ASTLiteral>();
@@ -487,7 +473,8 @@
 
         /// Allow implicit {uuid} macros only for zookeeper_path in ON CLUSTER queries
         bool is_on_cluster = args.local_context.getClientInfo().query_kind == ClientInfo::QueryKind::SECONDARY_QUERY;
-        bool allow_uuid_macro = is_on_cluster || args.query.attach;
+        bool is_replicated_database = args.local_context.getClientInfo().query_kind == ClientInfo::QueryKind::REPLICATED_LOG_QUERY;
+        bool allow_uuid_macro = is_on_cluster || is_replicated_database || args.query.attach;
 
         /// Unfold {database} and {table} macro on table creation, so table can be renamed.
         /// We also unfold {uuid} macro, so path will not be broken after moving table from Atomic to Ordinary database.
@@ -526,12 +513,6 @@
         /// or if one of these macros is recursively expanded from some other macro.
         if (info.expanded_database || info.expanded_table)
             allow_renaming = false;
-    }
-
-    if (replicatedStorage && replicatedDatabase) {
-        auto * database_replicated = typeid_cast<DatabaseReplicated *>(database.get());
-        zookeeper_path = database_replicated->zookeeper_path + "/tables/" + toString(args.query.uuid);
-        replica_name   = database_replicated->replica_name;
     }
 
     /// This merging param maybe used as part of sorting key
@@ -770,15 +751,7 @@
     if (arg_num != arg_cnt)
         throw Exception("Wrong number of engine arguments.", ErrorCodes::BAD_ARGUMENTS);
 
-<<<<<<< HEAD
-    if (!args.attach && !metadata.secondary_indices.empty() && !args.local_context.getSettingsRef().allow_experimental_data_skipping_indices)
-        throw Exception("You must set the setting `allow_experimental_data_skipping_indices` to 1 " \
-                        "before using data skipping indices.", ErrorCodes::BAD_ARGUMENTS);
-
-    if (replicatedStorage)
-=======
     if (replicated)
->>>>>>> b4f0e083
         return StorageReplicatedMergeTree::create(
             zookeeper_path,
             replica_name,
