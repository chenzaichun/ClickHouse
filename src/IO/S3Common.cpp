--- conflicted
+++ resolved
@@ -856,11 +856,7 @@
                             quoteString(bucket), !uri.empty() ? " (" + uri.toString() + ")" : "");
     }
 
-<<<<<<< HEAD
-    size_t getObjectSize(std::shared_ptr<const Aws::S3::S3Client> client_ptr, const String & bucket, const String & key, bool throw_on_error)
-=======
-    size_t getObjectSize(std::shared_ptr<Aws::S3::S3Client> client_ptr, const String & bucket, const String & key, const String & version_id, bool throw_on_error)
->>>>>>> db9cb4cf
+    size_t getObjectSize(std::shared_ptr<const Aws::S3::S3Client> client_ptr, const String & bucket, const String & key, const String & version_id, bool throw_on_error)
     {
         Aws::S3::Model::HeadObjectRequest req;
         req.SetBucket(bucket);
