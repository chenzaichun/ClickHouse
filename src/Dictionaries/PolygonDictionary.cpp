#include "PolygonDictionary.h"
#include "DictionaryBlockInputStream.h"
#include "DictionaryFactory.h"

#include <Columns/ColumnArray.h>
#include <Columns/ColumnTuple.h>
#include <DataTypes/DataTypeArray.h>

#include <numeric>

namespace DB
{

namespace ErrorCodes
{
    extern const int TYPE_MISMATCH;
    extern const int BAD_ARGUMENTS;
    extern const int UNSUPPORTED_METHOD;
}


IPolygonDictionary::IPolygonDictionary(
        const StorageID & dict_id_,
        const DictionaryStructure & dict_struct_,
        DictionarySourcePtr source_ptr_,
        const DictionaryLifetime dict_lifetime_,
        InputType input_type_,
        PointType point_type_)
        : IDictionaryBase(dict_id_)
        , dict_struct(dict_struct_)
        , source_ptr(std::move(source_ptr_))
        , dict_lifetime(dict_lifetime_)
        , input_type(input_type_)
        , point_type(point_type_)
{
    createAttributes();
    loadData();
}

std::string IPolygonDictionary::getTypeName() const
{
    return "Polygon";
}

std::string IPolygonDictionary::getKeyDescription() const
{
    return dict_struct.getKeyDescription();
}

size_t IPolygonDictionary::getBytesAllocated() const
{
    return bytes_allocated;
}

size_t IPolygonDictionary::getQueryCount() const
{
    return query_count.load(std::memory_order_relaxed);
}

double IPolygonDictionary::getHitRate() const
{
    return 1.0;
}

size_t IPolygonDictionary::getElementCount() const
{
    return element_count;
}

double IPolygonDictionary::getLoadFactor() const
{
    return 1.0;
}

const IDictionarySource * IPolygonDictionary::getSource() const
{
    return source_ptr.get();
}

const DictionaryLifetime & IPolygonDictionary::getLifetime() const
{
    return dict_lifetime;
}

const DictionaryStructure & IPolygonDictionary::getStructure() const
{
    return dict_struct;
}

bool IPolygonDictionary::isInjective(const std::string &) const
{
    return false;
}

BlockInputStreamPtr IPolygonDictionary::getBlockInputStream(const Names &, size_t) const
{
    // TODO: In order for this to work one would first have to support retrieving arrays from dictionaries.
    //  I believe this is a separate task done by some other people.
    throw Exception{"Reading the dictionary is not allowed", ErrorCodes::UNSUPPORTED_METHOD};
}

template <typename T>
void IPolygonDictionary::appendNullValueImpl(const Field & null_value)
{
    null_values.emplace_back(T(null_value.get<NearestFieldType<T>>()));
}

void IPolygonDictionary::appendNullValue(AttributeUnderlyingType type, const Field & null_value)
{
    switch (type)
    {
        case AttributeUnderlyingType::utUInt8:
            appendNullValueImpl<UInt8>(null_value);
            break;
        case AttributeUnderlyingType::utUInt16:
            appendNullValueImpl<UInt16>(null_value);
            break;
        case AttributeUnderlyingType::utUInt32:
            appendNullValueImpl<UInt32>(null_value);
            break;
        case AttributeUnderlyingType::utUInt64:
            appendNullValueImpl<UInt64>(null_value);
            break;
        case AttributeUnderlyingType::utUInt128:
            appendNullValueImpl<UInt128>(null_value);
            break;
        case AttributeUnderlyingType::utInt8:
            appendNullValueImpl<Int8>(null_value);
            break;
        case AttributeUnderlyingType::utInt16:
            appendNullValueImpl<Int16>(null_value);
            break;
        case AttributeUnderlyingType::utInt32:
            appendNullValueImpl<Int32>(null_value);
            break;
        case AttributeUnderlyingType::utInt64:
            appendNullValueImpl<Int64>(null_value);
            break;
        case AttributeUnderlyingType::utFloat32:
            appendNullValueImpl<Float32>(null_value);
            break;
        case AttributeUnderlyingType::utFloat64:
            appendNullValueImpl<Float64>(null_value);
            break;
        case AttributeUnderlyingType::utDecimal32:
            appendNullValueImpl<Decimal32>(null_value);
            break;
        case AttributeUnderlyingType::utDecimal64:
            appendNullValueImpl<Decimal64>(null_value);
            break;
        case AttributeUnderlyingType::utDecimal128:
            appendNullValueImpl<Decimal128>(null_value);
            break;
        case AttributeUnderlyingType::utString:
            appendNullValueImpl<String>(null_value);
            break;
    }
}

void IPolygonDictionary::createAttributes()
{
    attributes.resize(dict_struct.attributes.size());
    for (size_t i = 0; i < dict_struct.attributes.size(); ++i)
    {
        const auto & attr = dict_struct.attributes[i];
        attribute_index_by_name.emplace(attr.name, i);

        appendNullValue(attr.underlying_type, attr.null_value);

        if (attr.hierarchical)
            throw Exception{ErrorCodes::TYPE_MISMATCH,
                            "{}: hierarchical attributes not supported for dictionary of polygonal type",
                            getDictionaryID().getNameForLogs()};
    }
}

void IPolygonDictionary::blockToAttributes(const DB::Block & block)
{
    const auto rows = block.rows();
    element_count += rows;
    for (size_t i = 0; i < attributes.size(); ++i)
    {
        const auto & column = block.safeGetByPosition(i + 1);
        if (attributes[i])
        {
            MutableColumnPtr mutated = IColumn::mutate(std::move(attributes[i]));
            mutated->insertRangeFrom(*column.column, 0, column.column->size());
            attributes[i] = std::move(mutated);
        }
        else
            attributes[i] = column.column;
    }
    /** Multi-polygons could cause bigger sizes, but this is better than nothing. */
    polygons.reserve(polygons.size() + rows);
    ids.reserve(ids.size() + rows);
    const auto & key = block.safeGetByPosition(0).column;
    extractPolygons(key);
}

void IPolygonDictionary::loadData()
{
    auto stream = source_ptr->loadAll();
    stream->readPrefix();
    while (const auto block = stream->read())
        blockToAttributes(block);
    stream->readSuffix();

    std::vector<double> areas;
    areas.reserve(polygons.size());

    std::vector<std::pair<Polygon, size_t>> polygon_ids;
    polygon_ids.reserve(polygons.size());
    for (size_t i = 0; i < polygons.size(); ++i)
    {
        auto & polygon = polygons[i];
        bg::correct(polygon);
        areas.push_back(bg::area(polygon));
        polygon_ids.emplace_back(polygon, i);
    }
    sort(polygon_ids.begin(), polygon_ids.end(), [& areas](const auto & lhs, const auto & rhs)
    {
        return areas[lhs.second] < areas[rhs.second];
    });
    std::vector<size_t> correct_ids;
    correct_ids.reserve(polygon_ids.size());
    for (size_t i = 0; i < polygon_ids.size(); ++i)
    {
        auto & polygon = polygon_ids[i];
        correct_ids.emplace_back(ids[polygon.second]);
        polygons[i] = polygon.first;
    }
    ids = correct_ids;
}

void IPolygonDictionary::calculateBytesAllocated()
{
    // TODO:: Account for key.
    for (const auto & column : attributes)
        bytes_allocated += column->allocatedBytes();
}

std::vector<IPolygonDictionary::Point> IPolygonDictionary::extractPoints(const Columns & key_columns)
{
    if (key_columns.size() != 2)
        throw Exception{"Expected two columns of coordinates", ErrorCodes::BAD_ARGUMENTS};
    const auto * column_x = typeid_cast<const ColumnVector<Float64>*>(key_columns[0].get());
    const auto * column_y = typeid_cast<const ColumnVector<Float64>*>(key_columns[1].get());
    if (!column_x || !column_y)
        throw Exception{"Expected columns of Float64", ErrorCodes::TYPE_MISMATCH};
    const auto rows = key_columns.front()->size();
    std::vector<Point> result;
    result.reserve(rows);
    for (const auto row : ext::range(0, rows))
        result.emplace_back(column_x->getElement(row), column_y->getElement(row));
    return result;
}

void IPolygonDictionary::has(const Columns & key_columns, const DataTypes &, PaddedPODArray<UInt8> & out) const
{
    size_t row = 0;
    for (const auto & pt : extractPoints(key_columns))
    {
        size_t trash = 0;
        out[row] = find(pt, trash);
        ++row;
    }

    query_count.fetch_add(row, std::memory_order_relaxed);
}

size_t IPolygonDictionary::getAttributeIndex(const std::string & attribute_name) const
{
    const auto it = attribute_index_by_name.find(attribute_name);
    if (it == attribute_index_by_name.end())
        throw Exception{"No such attribute: " + attribute_name, ErrorCodes::BAD_ARGUMENTS};
    return it->second;
}

#define DECLARE(TYPE) \
    void IPolygonDictionary::get##TYPE( \
        const std::string & attribute_name, const Columns & key_columns, const DataTypes &, ResultArrayType<TYPE> & out) const \
    { \
        const auto ind = getAttributeIndex(attribute_name); \
        checkAttributeType(this, attribute_name, dict_struct.attributes[ind].underlying_type, AttributeUnderlyingType::ut##TYPE); \
\
        const auto null_value = std::get<TYPE>(null_values[ind]); \
\
        getItemsImpl<TYPE, TYPE>( \
            ind, \
            key_columns, \
            [&](const size_t row, const auto value) { out[row] = value; }, \
            [&](const size_t) { return null_value; }); \
    }
    DECLARE(UInt8)
    DECLARE(UInt16)
    DECLARE(UInt32)
    DECLARE(UInt64)
    DECLARE(UInt128)
    DECLARE(Int8)
    DECLARE(Int16)
    DECLARE(Int32)
    DECLARE(Int64)
    DECLARE(Float32)
    DECLARE(Float64)
    DECLARE(Decimal32)
    DECLARE(Decimal64)
    DECLARE(Decimal128)
#undef DECLARE

void IPolygonDictionary::getString(
        const std::string & attribute_name, const Columns & key_columns, const DataTypes &, ColumnString * out) const
{
    const auto ind = getAttributeIndex(attribute_name);
    checkAttributeType(this, attribute_name, dict_struct.attributes[ind].underlying_type, AttributeUnderlyingType::utString);

    const auto & null_value = StringRef{std::get<String>(null_values[ind])};

    getItemsImpl<String, StringRef>(
            ind,
            key_columns,
            [&](const size_t, const StringRef & value) { out->insertData(value.data, value.size); },
            [&](const size_t) { return null_value; });
}

#define DECLARE(TYPE) \
    void IPolygonDictionary::get##TYPE( \
        const std::string & attribute_name, \
        const Columns & key_columns, \
        const DataTypes &, \
        const PaddedPODArray<TYPE> & def, \
        ResultArrayType<TYPE> & out) const \
    { \
        const auto ind = getAttributeIndex(attribute_name); \
        checkAttributeType(this, attribute_name, dict_struct.attributes[ind].underlying_type, AttributeUnderlyingType::ut##TYPE); \
\
        getItemsImpl<TYPE, TYPE>( \
            ind, \
            key_columns, \
            [&](const size_t row, const auto value) { out[row] = value; }, \
            [&](const size_t row) { return def[row]; }); \
    }
    DECLARE(UInt8)
    DECLARE(UInt16)
    DECLARE(UInt32)
    DECLARE(UInt64)
    DECLARE(UInt128)
    DECLARE(Int8)
    DECLARE(Int16)
    DECLARE(Int32)
    DECLARE(Int64)
    DECLARE(Float32)
    DECLARE(Float64)
    DECLARE(Decimal32)
    DECLARE(Decimal64)
    DECLARE(Decimal128)
#undef DECLARE

void IPolygonDictionary::getString(
        const std::string & attribute_name,
        const Columns & key_columns,
        const DataTypes &,
        const ColumnString * const def,
        ColumnString * const out) const
{
    const auto ind = getAttributeIndex(attribute_name);
    checkAttributeType(this, attribute_name, dict_struct.attributes[ind].underlying_type, AttributeUnderlyingType::utString);

    getItemsImpl<String, StringRef>(
            ind,
            key_columns,
            [&](const size_t, const StringRef value) { out->insertData(value.data, value.size); },
            [&](const size_t row) { return def->getDataAt(row); });
}

#define DECLARE(TYPE) \
    void IPolygonDictionary::get##TYPE( \
        const std::string & attribute_name, \
        const Columns & key_columns, \
        const DataTypes &, \
        const TYPE def, \
        ResultArrayType<TYPE> & out) const \
    { \
        const auto ind = getAttributeIndex(attribute_name); \
        checkAttributeType(this, attribute_name, dict_struct.attributes[ind].underlying_type, AttributeUnderlyingType::ut##TYPE); \
\
        getItemsImpl<TYPE, TYPE>( \
            ind, key_columns, [&](const size_t row, const auto value) { out[row] = value; }, [&](const size_t) { return def; }); \
    }
    DECLARE(UInt8)
    DECLARE(UInt16)
    DECLARE(UInt32)
    DECLARE(UInt64)
    DECLARE(UInt128)
    DECLARE(Int8)
    DECLARE(Int16)
    DECLARE(Int32)
    DECLARE(Int64)
    DECLARE(Float32)
    DECLARE(Float64)
    DECLARE(Decimal32)
    DECLARE(Decimal64)
    DECLARE(Decimal128)
#undef DECLARE

void IPolygonDictionary::getString(
        const std::string & attribute_name,
        const Columns & key_columns,
        const DataTypes &,
        const String & def,
        ColumnString * const out) const
{
    const auto ind = getAttributeIndex(attribute_name);
    checkAttributeType(this, attribute_name, dict_struct.attributes[ind].underlying_type, AttributeUnderlyingType::utString);

    getItemsImpl<String, StringRef>(
            ind,
            key_columns,
            [&](const size_t, const StringRef value) { out->insertData(value.data, value.size); },
            [&](const size_t) { return StringRef{def}; });
}

template <typename AttributeType, typename OutputType, typename ValueSetter, typename DefaultGetter>
void IPolygonDictionary::getItemsImpl(
        size_t attribute_ind, const Columns & key_columns, ValueSetter && set_value, DefaultGetter && get_default) const
{
    const auto points = extractPoints(key_columns);

    using ColVecType = std::conditional_t<IsDecimalNumber<AttributeType>, ColumnDecimal<AttributeType>, ColumnVector<AttributeType>>;
    using ColType = std::conditional_t<std::is_same<AttributeType, String>::value, ColumnString, ColVecType>;
    const auto column = typeid_cast<const ColType *>(attributes[attribute_ind].get());
    if (!column)
        throw Exception{"An attribute should be a column of its type", ErrorCodes::BAD_ARGUMENTS};
    for (const auto i : ext::range(0, points.size()))
    {
        size_t id = 0;
        const auto found = find(points[i], id);
        id = ids[id];
        if (!found)
        {
            set_value(i, static_cast<OutputType>(get_default(i)));
            continue;
        }
        if constexpr (std::is_same<AttributeType, String>::value)
            set_value(i, static_cast<OutputType>(column->getDataAt(id)));
        else
            set_value(i, static_cast<OutputType>(column->getElement(id)));
    }

    query_count.fetch_add(points.size(), std::memory_order_relaxed);
}

namespace
{

struct Offset
{
    Offset() = default;

    IColumn::Offsets ring_offsets;
    IColumn::Offsets polygon_offsets;
    IColumn::Offsets multi_polygon_offsets;

    IColumn::Offset points_added = 0;
    IColumn::Offset current_ring = 0;
    IColumn::Offset current_polygon = 0;
    IColumn::Offset current_multi_polygon = 0;

    Offset& operator++()
    {
        ++points_added;
        if (points_added <= ring_offsets[current_ring])
            return *this;

        ++current_ring;
        if (current_ring < polygon_offsets[current_polygon])
            return *this;

        ++current_polygon;
        if (current_polygon < multi_polygon_offsets[current_multi_polygon])
            return *this;

        ++current_multi_polygon;
        return *this;
    }

    bool atLastPolygonOfMultiPolygon() { return current_polygon + 1 == multi_polygon_offsets[current_multi_polygon]; }
    bool atLastRingOfPolygon() { return current_ring + 1 == polygon_offsets[current_polygon]; }
    bool atLastPointOfRing() { return points_added == ring_offsets[current_ring]; }

    bool allRingsHaveAPositiveArea()
    {
        IColumn::Offset prev_offset = 0;
        for (const auto offset : ring_offsets)
        {
            if (offset - prev_offset < 3)
                return false;
            prev_offset = offset;
        }
        return true;
    }
};

struct Data
{
    std::vector<IPolygonDictionary::Polygon> & dest;
    std::vector<size_t> & ids;

    void addPolygon(bool new_multi_polygon = false)
    {
        dest.emplace_back();
        ids.push_back((ids.empty() ? 0 : ids.back() + new_multi_polygon));
    }

    void addPoint(IPolygonDictionary::Coord x, IPolygonDictionary::Coord y)
    {
        auto & last_polygon = dest.back();
        auto & last_ring = (last_polygon.inners().empty() ? last_polygon.outer() : last_polygon.inners().back());
        last_ring.emplace_back(x, y);
    }
};

void addNewPoint(IPolygonDictionary::Coord x, IPolygonDictionary::Coord y, Data & data, Offset & offset)
{
    if (offset.atLastPointOfRing())
    {
        if (offset.atLastRingOfPolygon())
            data.addPolygon(offset.atLastPolygonOfMultiPolygon());
        else
        {
            /** An outer ring is added automatically with a new polygon, thus we need the else statement here.
             *  This also implies that if we are at this point we have to add an inner ring.
             */
            auto & last_polygon = data.dest.back();
            last_polygon.inners().emplace_back();
        }
    }
    data.addPoint(x, y);
    ++offset;
}

const IColumn * unrollMultiPolygons(const ColumnPtr & column, Offset & offset)
{
    const auto * ptr_multi_polygons = typeid_cast<const ColumnArray*>(column.get());
    if (!ptr_multi_polygons)
        throw Exception{"Expected a column containing arrays of polygons", ErrorCodes::TYPE_MISMATCH};
    offset.multi_polygon_offsets.assign(ptr_multi_polygons->getOffsets());

    const auto * ptr_polygons = typeid_cast<const ColumnArray*>(&ptr_multi_polygons->getData());
    if (!ptr_polygons)
        throw Exception{"Expected a column containing arrays of rings when reading polygons", ErrorCodes::TYPE_MISMATCH};
    offset.polygon_offsets.assign(ptr_polygons->getOffsets());

    const auto * ptr_rings = typeid_cast<const ColumnArray*>(&ptr_polygons->getData());
    if (!ptr_rings)
        throw Exception{"Expected a column containing arrays of points when reading rings", ErrorCodes::TYPE_MISMATCH};
    offset.ring_offsets.assign(ptr_rings->getOffsets());

    return ptr_rings->getDataPtr().get();
}

const IColumn * unrollSimplePolygons(const ColumnPtr & column, Offset & offset)
{
    const auto * ptr_polygons = typeid_cast<const ColumnArray*>(column.get());
    if (!ptr_polygons)
        throw Exception{"Expected a column containing arrays of points", ErrorCodes::TYPE_MISMATCH};
    offset.ring_offsets.assign(ptr_polygons->getOffsets());
    std::iota(offset.polygon_offsets.begin(), offset.polygon_offsets.end(), 1);
    offset.multi_polygon_offsets.assign(offset.polygon_offsets);

    return ptr_polygons->getDataPtr().get();
}

void handlePointsReprByArrays(const IColumn * column, Data & data, Offset & offset)
{
    const auto * ptr_points = typeid_cast<const ColumnArray*>(column);
    const auto * ptr_coord = typeid_cast<const ColumnVector<Float64>*>(&ptr_points->getData());
    if (!ptr_coord)
        throw Exception{"Expected coordinates to be of type Float64", ErrorCodes::TYPE_MISMATCH};
    const auto & offsets = ptr_points->getOffsets();
    IColumn::Offset prev_offset = 0;
    for (size_t i = 0; i < offsets.size(); ++i)
    {
        if (offsets[i] - prev_offset != 2)
            throw Exception{"All points should be two-dimensional", ErrorCodes::BAD_ARGUMENTS};
        prev_offset = offsets[i];
        addNewPoint(ptr_coord->getElement(2 * i), ptr_coord->getElement(2 * i + 1), data, offset);
    }
}

void handlePointsReprByTuples(const IColumn * column, Data & data, Offset & offset)
{
    const auto * ptr_points = typeid_cast<const ColumnTuple*>(column);
    if (!ptr_points)
        throw Exception{"Expected a column of tuples representing points", ErrorCodes::TYPE_MISMATCH};
    if (ptr_points->tupleSize() != 2)
        throw Exception{"Points should be two-dimensional", ErrorCodes::BAD_ARGUMENTS};
    const auto * column_x = typeid_cast<const ColumnVector<Float64>*>(&ptr_points->getColumn(0));
    const auto * column_y = typeid_cast<const ColumnVector<Float64>*>(&ptr_points->getColumn(1));
    if (!column_x || !column_y)
        throw Exception{"Expected coordinates to be of type Float64", ErrorCodes::TYPE_MISMATCH};
    for (size_t i = 0; i < column_x->size(); ++i)
    {
        addNewPoint(column_x->getElement(i), column_y->getElement(i), data, offset);
    }
}

}

void IPolygonDictionary::extractPolygons(const ColumnPtr & column)
{
    Data data = {polygons, ids};
    Offset offset;

    const IColumn * points_collection = nullptr;
    switch (input_type)
    {
        case InputType::MultiPolygon:
            points_collection = unrollMultiPolygons(column, offset);
            break;
        case InputType::SimplePolygon:
            points_collection = unrollSimplePolygons(column, offset);
            break;
    }

    if (!offset.allRingsHaveAPositiveArea())
        throw Exception{"Every ring included in a polygon or excluded from it should contain at least 3 points",
                        ErrorCodes::BAD_ARGUMENTS};

    /** Adding the first empty polygon */
    data.addPolygon(true);

    switch (point_type)
    {
        case PointType::Array:
            handlePointsReprByArrays(points_collection, data, offset);
            break;
        case PointType::Tuple:
            handlePointsReprByTuples(points_collection, data, offset);
            break;
    }
}

<<<<<<< HEAD
SimplePolygonDictionary::SimplePolygonDictionary(
    const StorageID & dict_id_,
    const DictionaryStructure & dict_struct_,
    DictionarySourcePtr source_ptr_,
    const DictionaryLifetime dict_lifetime_,
    InputType input_type_,
    PointType point_type_)
    : IPolygonDictionary(dict_id_, dict_struct_, std::move(source_ptr_), dict_lifetime_, input_type_, point_type_)
{
}

std::shared_ptr<const IExternalLoadable> SimplePolygonDictionary::clone() const
{
    return std::make_shared<SimplePolygonDictionary>(
            this->getDictionaryID(),
            this->dict_struct,
            this->source_ptr->clone(),
            this->dict_lifetime,
            this->input_type,
            this->point_type);
}

bool SimplePolygonDictionary::find(const Point &point, size_t & id) const
{
    bool found = false;
    double area = 0;
    for (size_t i = 0; i < (this->polygons).size(); ++i)
    {
        if (bg::covered_by(point, (this->polygons)[i]))
        {
            double new_area = bg::area((this->polygons)[i]);
            if (!found || new_area < area)
            {
                found = true;
                id = i;
                area = new_area;
            }
        }
    }
    return found;
}

void registerDictionaryPolygon(DictionaryFactory & factory)
{
    auto create_layout = [=](const std::string & full_name,
                             const DictionaryStructure & dict_struct,
                             const Poco::Util::AbstractConfiguration & config,
                             const std::string & config_prefix,
                             DictionarySourcePtr source_ptr) -> DictionaryPtr
    {
        const auto dict_id = StorageID::fromDictionaryConfig(config, config_prefix);

        if (!dict_struct.key)
            throw Exception{"'key' is required for a dictionary of layout 'polygon'", ErrorCodes::BAD_ARGUMENTS};
        if (dict_struct.key->size() != 1)
            throw Exception{"The 'key' should consist of a single attribute for a dictionary of layout 'polygon'",
                            ErrorCodes::BAD_ARGUMENTS};
        IPolygonDictionary::InputType input_type;
        IPolygonDictionary::PointType point_type;
        const auto key_type = (*dict_struct.key)[0].type;
        const auto f64 = std::make_shared<DataTypeFloat64>();
        const auto multi_polygon_array = DataTypeArray(std::make_shared<DataTypeArray>(std::make_shared<DataTypeArray>(std::make_shared<DataTypeArray>(f64))));
        const auto multi_polygon_tuple = DataTypeArray(std::make_shared<DataTypeArray>(std::make_shared<DataTypeArray>(std::make_shared<DataTypeTuple>(std::vector<DataTypePtr>{f64, f64}))));
        const auto simple_polygon_array = DataTypeArray(std::make_shared<DataTypeArray>(f64));
        const auto simple_polygon_tuple = DataTypeArray(std::make_shared<DataTypeTuple>(std::vector<DataTypePtr>{f64, f64}));
        if (key_type->equals(multi_polygon_array))
        {
            input_type = IPolygonDictionary::InputType::MultiPolygon;
            point_type = IPolygonDictionary::PointType::Array;
        }
        else if (key_type->equals(multi_polygon_tuple))
        {
            input_type = IPolygonDictionary::InputType::MultiPolygon;
            point_type = IPolygonDictionary::PointType::Tuple;
        }
        else if (key_type->equals(simple_polygon_array))
        {
            input_type = IPolygonDictionary::InputType::SimplePolygon;
            point_type = IPolygonDictionary::PointType::Array;
        }
        else if (key_type->equals(simple_polygon_tuple))
        {
            input_type = IPolygonDictionary::InputType::SimplePolygon;
            point_type = IPolygonDictionary::PointType::Tuple;
        }
        else
            throw Exception{"The key type " + key_type->getName() +
                            " is not one of the following allowed types for a dictionary of layout 'polygon': " +
                            multi_polygon_array.getName() + " " +
                            multi_polygon_tuple.getName() + " " +
                            simple_polygon_array.getName() + " " +
                            simple_polygon_tuple.getName() + " ",
                            ErrorCodes::BAD_ARGUMENTS};

        if (dict_struct.range_min || dict_struct.range_max)
            throw Exception{full_name
                            + ": elements range_min and range_max should be defined only "
                              "for a dictionary of layout 'range_hashed'",
                            ErrorCodes::BAD_ARGUMENTS};

        const DictionaryLifetime dict_lifetime{config, config_prefix + ".lifetime"};
        return std::make_unique<SimplePolygonDictionary>(dict_id, dict_struct, std::move(source_ptr), dict_lifetime, input_type, point_type);
    };
    factory.registerLayout("polygon", create_layout, true);
}

=======
>>>>>>> 91156bef
}
<|MERGE_RESOLUTION|>--- conflicted
+++ resolved
@@ -640,113 +640,4 @@
     }
 }
 
-<<<<<<< HEAD
-SimplePolygonDictionary::SimplePolygonDictionary(
-    const StorageID & dict_id_,
-    const DictionaryStructure & dict_struct_,
-    DictionarySourcePtr source_ptr_,
-    const DictionaryLifetime dict_lifetime_,
-    InputType input_type_,
-    PointType point_type_)
-    : IPolygonDictionary(dict_id_, dict_struct_, std::move(source_ptr_), dict_lifetime_, input_type_, point_type_)
-{
-}
-
-std::shared_ptr<const IExternalLoadable> SimplePolygonDictionary::clone() const
-{
-    return std::make_shared<SimplePolygonDictionary>(
-            this->getDictionaryID(),
-            this->dict_struct,
-            this->source_ptr->clone(),
-            this->dict_lifetime,
-            this->input_type,
-            this->point_type);
-}
-
-bool SimplePolygonDictionary::find(const Point &point, size_t & id) const
-{
-    bool found = false;
-    double area = 0;
-    for (size_t i = 0; i < (this->polygons).size(); ++i)
-    {
-        if (bg::covered_by(point, (this->polygons)[i]))
-        {
-            double new_area = bg::area((this->polygons)[i]);
-            if (!found || new_area < area)
-            {
-                found = true;
-                id = i;
-                area = new_area;
-            }
-        }
-    }
-    return found;
-}
-
-void registerDictionaryPolygon(DictionaryFactory & factory)
-{
-    auto create_layout = [=](const std::string & full_name,
-                             const DictionaryStructure & dict_struct,
-                             const Poco::Util::AbstractConfiguration & config,
-                             const std::string & config_prefix,
-                             DictionarySourcePtr source_ptr) -> DictionaryPtr
-    {
-        const auto dict_id = StorageID::fromDictionaryConfig(config, config_prefix);
-
-        if (!dict_struct.key)
-            throw Exception{"'key' is required for a dictionary of layout 'polygon'", ErrorCodes::BAD_ARGUMENTS};
-        if (dict_struct.key->size() != 1)
-            throw Exception{"The 'key' should consist of a single attribute for a dictionary of layout 'polygon'",
-                            ErrorCodes::BAD_ARGUMENTS};
-        IPolygonDictionary::InputType input_type;
-        IPolygonDictionary::PointType point_type;
-        const auto key_type = (*dict_struct.key)[0].type;
-        const auto f64 = std::make_shared<DataTypeFloat64>();
-        const auto multi_polygon_array = DataTypeArray(std::make_shared<DataTypeArray>(std::make_shared<DataTypeArray>(std::make_shared<DataTypeArray>(f64))));
-        const auto multi_polygon_tuple = DataTypeArray(std::make_shared<DataTypeArray>(std::make_shared<DataTypeArray>(std::make_shared<DataTypeTuple>(std::vector<DataTypePtr>{f64, f64}))));
-        const auto simple_polygon_array = DataTypeArray(std::make_shared<DataTypeArray>(f64));
-        const auto simple_polygon_tuple = DataTypeArray(std::make_shared<DataTypeTuple>(std::vector<DataTypePtr>{f64, f64}));
-        if (key_type->equals(multi_polygon_array))
-        {
-            input_type = IPolygonDictionary::InputType::MultiPolygon;
-            point_type = IPolygonDictionary::PointType::Array;
-        }
-        else if (key_type->equals(multi_polygon_tuple))
-        {
-            input_type = IPolygonDictionary::InputType::MultiPolygon;
-            point_type = IPolygonDictionary::PointType::Tuple;
-        }
-        else if (key_type->equals(simple_polygon_array))
-        {
-            input_type = IPolygonDictionary::InputType::SimplePolygon;
-            point_type = IPolygonDictionary::PointType::Array;
-        }
-        else if (key_type->equals(simple_polygon_tuple))
-        {
-            input_type = IPolygonDictionary::InputType::SimplePolygon;
-            point_type = IPolygonDictionary::PointType::Tuple;
-        }
-        else
-            throw Exception{"The key type " + key_type->getName() +
-                            " is not one of the following allowed types for a dictionary of layout 'polygon': " +
-                            multi_polygon_array.getName() + " " +
-                            multi_polygon_tuple.getName() + " " +
-                            simple_polygon_array.getName() + " " +
-                            simple_polygon_tuple.getName() + " ",
-                            ErrorCodes::BAD_ARGUMENTS};
-
-        if (dict_struct.range_min || dict_struct.range_max)
-            throw Exception{full_name
-                            + ": elements range_min and range_max should be defined only "
-                              "for a dictionary of layout 'range_hashed'",
-                            ErrorCodes::BAD_ARGUMENTS};
-
-        const DictionaryLifetime dict_lifetime{config, config_prefix + ".lifetime"};
-        return std::make_unique<SimplePolygonDictionary>(dict_id, dict_struct, std::move(source_ptr), dict_lifetime, input_type, point_type);
-    };
-    factory.registerLayout("polygon", create_layout, true);
-}
-
-=======
->>>>>>> 91156bef
-}
+}
