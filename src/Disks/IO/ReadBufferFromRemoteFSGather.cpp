#include "ReadBufferFromRemoteFSGather.h"

#include <Disks/IDiskRemote.h>
#include <IO/SeekableReadBuffer.h>
#include <Disks/IO/ReadBufferFromWebServer.h>

#if USE_AWS_S3
#include <IO/ReadBufferFromS3.h>
#endif

#if USE_AZURE_BLOB_STORAGE
#include <IO/ReadBufferFromAzureBlobStorage.h>
#endif

#if USE_HDFS
#include <Storages/HDFS/ReadBufferFromHDFS.h>
#endif

#include <Disks/IO/CachedReadBufferFromRemoteFS.h>
#include <base/logger_useful.h>
#include <filesystem>
#include <iostream>
#include <Common/hex.h>

namespace fs = std::filesystem;

namespace DB
{

namespace ErrorCodes
{
    extern const int LOGICAL_ERROR;
}

#if USE_AWS_S3
SeekableReadBufferPtr ReadBufferFromS3Gather::createImplementationBuffer(const String & path, size_t file_size)
{
    current_path = path;

    auto cache = settings.remote_fs_cache;
    bool with_cache = cache && settings.enable_filesystem_cache;
    auto remote_path = fs::path(metadata.remote_fs_root_path) / path;

    auto remote_file_reader_creator = [=, this]()
    {
        return std::make_unique<ReadBufferFromS3>(
<<<<<<< HEAD
            client_ptr, bucket, fs::path(common_path_prefix) / path, max_single_read_retries,
=======
            client_ptr, bucket, remote_path, max_single_read_retries,
>>>>>>> 10d609fd
            settings, /* use_external_buffer */true, /* offset */ 0, read_until_position, /* restricted_seek */true);
    };

    if (with_cache)
    {
        return std::make_shared<CachedReadBufferFromRemoteFS>(
            remote_path, cache, remote_file_reader_creator, settings, read_until_position ? read_until_position : file_size);
    }

    return remote_file_reader_creator();
}
#endif


#if USE_AZURE_BLOB_STORAGE
SeekableReadBufferPtr ReadBufferFromAzureBlobStorageGather::createImplementationBuffer(const String & path, size_t /* file_size */)
{
    current_path = path;
    return std::make_unique<ReadBufferFromAzureBlobStorage>(blob_container_client, path, max_single_read_retries,
        max_single_download_retries, settings.remote_fs_buffer_size, /* use_external_buffer */true, read_until_position);
}
#endif


SeekableReadBufferPtr ReadBufferFromWebServerGather::createImplementationBuffer(const String & path, size_t /* file_size */)
{
    current_path = path;
    return std::make_unique<ReadBufferFromWebServer>(fs::path(uri) / path, context, settings, /* use_external_buffer */true, read_until_position);
}


#if USE_HDFS
SeekableReadBufferPtr ReadBufferFromHDFSGather::createImplementationBuffer(const String & path, size_t /* file_size */)
{
    return std::make_unique<ReadBufferFromHDFS>(hdfs_uri, fs::path(hdfs_directory) / path, config, settings.remote_fs_buffer_size);
}
#endif


ReadBufferFromRemoteFSGather::ReadBufferFromRemoteFSGather(
    const std::string & common_path_prefix_,
    const BlobsPathToSize & blobs_to_read_,
    const ReadSettings & settings_)
    : ReadBuffer(nullptr, 0)
    , common_path_prefix(common_path_prefix_)
    , blobs_to_read(blobs_to_read_)
    , settings(settings_)
    , log(&Poco::Logger::get("ReadBufferFromRemoteFSGather"))
{
}


ReadBufferFromRemoteFSGather::ReadResult ReadBufferFromRemoteFSGather::readInto(char * data, size_t size, size_t offset, size_t ignore)
{
    /**
     * Set `data` to current working and internal buffers.
     * Internal buffer with size `size`. Working buffer with size 0.
     */
    set(data, size);

    file_offset_of_buffer_end = offset;
    bytes_to_ignore = ignore;

    assert(!bytes_to_ignore || initialized());

    auto result = nextImpl();

    if (result)
        return {working_buffer.size(), BufferBase::offset()};

    return {0, 0};
}


void ReadBufferFromRemoteFSGather::initialize()
{
    /// One clickhouse file can be split into multiple files in remote fs.
    auto current_buf_offset = file_offset_of_buffer_end;
    for (size_t i = 0; i < blobs_to_read.size(); ++i)
    {
        const auto & [file_path, size] = blobs_to_read[i];

        if (size > current_buf_offset)
        {
            /// Do not create a new buffer if we already have what we need.
            if (!current_buf || current_buf_idx != i)
            {
                current_buf_idx = i;
                current_buf = createImplementationBuffer(file_path, size);
            }

            current_buf->seek(current_buf_offset, SEEK_SET);
            return;
        }

        current_buf_offset -= size;
    }
    current_buf_idx = blobs_to_read.size();
    current_buf = nullptr;
}


bool ReadBufferFromRemoteFSGather::nextImpl()
{
    /// Find first available buffer that fits to given offset.
    if (!current_buf)
        initialize();

    /// If current buffer has remaining data - use it.
    if (current_buf)
    {
        if (readImpl())
            return true;
    }
    else
        return false;

    if (!moveToNextBuffer())
        return false;

    return readImpl();
}


bool ReadBufferFromRemoteFSGather::moveToNextBuffer()
{
    /// If there is no available buffers - nothing to read.
    if (current_buf_idx + 1 >= blobs_to_read.size())
        return false;

    ++current_buf_idx;

    const auto & [path, size] = blobs_to_read[current_buf_idx];
    current_buf = createImplementationBuffer(path, size);

    return true;
}


bool ReadBufferFromRemoteFSGather::readImpl()
{
    swap(*current_buf);

    bool result = false;

    /**
     * Lazy seek is performed here.
     * In asynchronous buffer when seeking to offset in range [pos, pos + min_bytes_for_seek]
     * we save how many bytes need to be ignored (new_offset - position() bytes).
     */
    if (bytes_to_ignore)
    {
        current_buf->ignore(bytes_to_ignore);
        result = current_buf->hasPendingData();
        file_offset_of_buffer_end += bytes_to_ignore;
        bytes_to_ignore = 0;
    }

    if (!result)
        result = current_buf->next();

    if (blobs_to_read.size() == 1)
    {
        file_offset_of_buffer_end = current_buf->getFileOffsetOfBufferEnd();
    }
    else
    {
        /// For log family engines there are multiple s3 files for the same clickhouse file
        file_offset_of_buffer_end += current_buf->available();
    }

    swap(*current_buf);

    /// Required for non-async reads.
    if (result)
    {
        assert(available());
        nextimpl_working_buffer_offset = offset();
    }

    return result;
}


size_t ReadBufferFromRemoteFSGather::getFileOffsetOfBufferEnd() const
{
    return file_offset_of_buffer_end;
}


void ReadBufferFromRemoteFSGather::setReadUntilPosition(size_t position)
{
    if (position != read_until_position)
    {
        read_until_position = position;
        reset();
    }
}


void ReadBufferFromRemoteFSGather::reset()
{
    current_buf.reset();
}

String ReadBufferFromRemoteFSGather::getFileName() const
{
    return current_path;
}


size_t ReadBufferFromRemoteFSGather::getFileSize() const
{
    size_t size = 0;
    for (const auto & object : blobs_to_read)
        size += object.bytes_size;
    return size;
}

String ReadBufferFromRemoteFSGather::getInfoForLog()
{
    if (!current_buf)
        throw Exception(ErrorCodes::LOGICAL_ERROR, "Cannot get info: buffer not initialized");

    return current_buf->getInfoForLog();
}

size_t ReadBufferFromRemoteFSGather::getImplementationBufferOffset() const
{
    if (!current_buf)
        throw Exception(ErrorCodes::LOGICAL_ERROR, "Buffer not initialized");

    return current_buf->getFileOffsetOfBufferEnd();
}


}<|MERGE_RESOLUTION|>--- conflicted
+++ resolved
@@ -44,11 +44,7 @@
     auto remote_file_reader_creator = [=, this]()
     {
         return std::make_unique<ReadBufferFromS3>(
-<<<<<<< HEAD
-            client_ptr, bucket, fs::path(common_path_prefix) / path, max_single_read_retries,
-=======
             client_ptr, bucket, remote_path, max_single_read_retries,
->>>>>>> 10d609fd
             settings, /* use_external_buffer */true, /* offset */ 0, read_until_position, /* restricted_seek */true);
     };
 
