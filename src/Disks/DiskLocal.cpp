#include <Disks/DiskLocal.h>

#include <Disks/DiskFactory.h>
#include <Disks/DiskMemory.h>
#include <Disks/DiskRestartProxy.h>
#include <Disks/LocalDirectorySyncGuard.h>
#include <IO/createReadBufferFromFileBase.h>
#include <Interpreters/Context.h>
#include <Common/createHardLink.h>
#include <Common/filesystemHelpers.h>
#include <Common/quoteString.h>
#include <Common/randomSeed.h>
#include <base/logger_useful.h>

#include <fstream>
#include <unistd.h>
#include <sys/stat.h>


namespace CurrentMetrics
{
    extern const Metric DiskSpaceReservedForMerge;
}

namespace DB
{
namespace ErrorCodes
{
    extern const int UNKNOWN_ELEMENT_IN_CONFIG;
    extern const int EXCESSIVE_ELEMENT_IN_CONFIG;
    extern const int INCORRECT_DISK_INDEX;
    extern const int CANNOT_TRUNCATE_FILE;
    extern const int CANNOT_UNLINK;
    extern const int CANNOT_RMDIR;
}

std::mutex DiskLocal::reservation_mutex;


using DiskLocalPtr = std::shared_ptr<DiskLocal>;

static void loadDiskLocalConfig(const String & name,
                      const Poco::Util::AbstractConfiguration & config,
                      const String & config_prefix,
                      ContextPtr context,
                      String & path,
                      UInt64 & keep_free_space_bytes)
{
    path = config.getString(config_prefix + ".path", "");
    if (name == "default")
    {
        if (!path.empty())
            throw Exception(
                "\"default\" disk path should be provided in <path> not it <storage_configuration>",
                ErrorCodes::UNKNOWN_ELEMENT_IN_CONFIG);
        path = context->getPath();
    }
    else
    {
        if (path.empty())
            throw Exception("Disk path can not be empty. Disk " + name, ErrorCodes::UNKNOWN_ELEMENT_IN_CONFIG);
        if (path.back() != '/')
            throw Exception("Disk path must end with /. Disk " + name, ErrorCodes::UNKNOWN_ELEMENT_IN_CONFIG);
    }

    bool has_space_ratio = config.has(config_prefix + ".keep_free_space_ratio");

    if (config.has(config_prefix + ".keep_free_space_bytes") && has_space_ratio)
        throw Exception(
            "Only one of 'keep_free_space_bytes' and 'keep_free_space_ratio' can be specified",
            ErrorCodes::EXCESSIVE_ELEMENT_IN_CONFIG);

    keep_free_space_bytes = config.getUInt64(config_prefix + ".keep_free_space_bytes", 0);

    if (has_space_ratio)
    {
        auto ratio = config.getDouble(config_prefix + ".keep_free_space_ratio");
        if (ratio < 0 || ratio > 1)
            throw Exception("'keep_free_space_ratio' have to be between 0 and 1", ErrorCodes::EXCESSIVE_ELEMENT_IN_CONFIG);
        String tmp_path = path;
        if (tmp_path.empty())
            tmp_path = context->getPath();

        // Create tmp disk for getting total disk space.
        keep_free_space_bytes = static_cast<UInt64>(DiskLocal("tmp", tmp_path, 0).getTotalSpace() * ratio);
    }
}

std::optional<size_t> fileSizeSafe(const fs::path & path)
{
    std::error_code ec;

    size_t size = fs::file_size(path, ec);
    if (!ec)
        return size;

    if (ec == std::errc::no_such_file_or_directory)
        return std::nullopt;
    if (ec == std::errc::operation_not_supported)
        return std::nullopt;

    throw fs::filesystem_error("DiskLocal", path, ec);
}

class DiskLocalReservation : public IReservation
{
public:
    DiskLocalReservation(const DiskLocalPtr & disk_, UInt64 size_)
        : disk(disk_), size(size_), metric_increment(CurrentMetrics::DiskSpaceReservedForMerge, size_)
    {
    }

    UInt64 getSize() const override { return size; }

    DiskPtr getDisk(size_t i) const override
    {
        if (i != 0)
        {
            throw Exception("Can't use i != 0 with single disk reservation", ErrorCodes::INCORRECT_DISK_INDEX);
        }
        return disk;
    }

    Disks getDisks() const override { return {disk}; }

    void update(UInt64 new_size) override
    {
        std::lock_guard lock(DiskLocal::reservation_mutex);
        disk->reserved_bytes -= size;
        size = new_size;
        disk->reserved_bytes += size;
    }

    ~DiskLocalReservation() override
    {
        try
        {
            std::lock_guard lock(DiskLocal::reservation_mutex);
            if (disk->reserved_bytes < size)
            {
                disk->reserved_bytes = 0;
                LOG_ERROR(&Poco::Logger::get("DiskLocal"), "Unbalanced reservations size for disk '{}'.", disk->getName());
            }
            else
            {
                disk->reserved_bytes -= size;
            }

            if (disk->reservation_count == 0)
                LOG_ERROR(&Poco::Logger::get("DiskLocal"), "Unbalanced reservation count for disk '{}'.", disk->getName());
            else
                --disk->reservation_count;
        }
        catch (...)
        {
            tryLogCurrentException(__PRETTY_FUNCTION__);
        }
    }

private:
    DiskLocalPtr disk;
    UInt64 size;
    CurrentMetrics::Increment metric_increment;
};


class DiskLocalDirectoryIterator final : public IDiskDirectoryIterator
{
public:
    DiskLocalDirectoryIterator() = default;
    DiskLocalDirectoryIterator(const String & disk_path_, const String & dir_path_)
        : dir_path(dir_path_), entry(fs::path(disk_path_) / dir_path_)
    {
    }

    void next() override { ++entry; }

    bool isValid() const override { return entry != fs::directory_iterator(); }

    String path() const override
    {
        if (entry->is_directory())
            return dir_path / entry->path().filename() / "";
        else
            return dir_path / entry->path().filename();
    }


    String name() const override { return entry->path().filename(); }

private:
    fs::path dir_path;
    fs::directory_iterator entry;
};


ReservationPtr DiskLocal::reserve(UInt64 bytes)
{
    if (!tryReserve(bytes))
        return {};
    return std::make_unique<DiskLocalReservation>(std::static_pointer_cast<DiskLocal>(shared_from_this()), bytes);
}

bool DiskLocal::tryReserve(UInt64 bytes)
{
    std::lock_guard lock(DiskLocal::reservation_mutex);
    if (bytes == 0)
    {
        LOG_DEBUG(log, "Reserving 0 bytes on disk {}", backQuote(name));
        ++reservation_count;
        return true;
    }

    auto available_space = getAvailableSpace();
    UInt64 unreserved_space = available_space - std::min(available_space, reserved_bytes);
    if (unreserved_space >= bytes)
    {
        LOG_DEBUG(log, "Reserving {} on disk {}, having unreserved {}.",
            ReadableSize(bytes), backQuote(name), ReadableSize(unreserved_space));
        ++reservation_count;
        reserved_bytes += bytes;
        return true;
    }
    return false;
}

static UInt64 getTotalSpaceByName(const String & name, const String & disk_path, UInt64 keep_free_space_bytes)
{
    struct statvfs fs;
    if (name == "default") /// for default disk we get space from path/data/
        fs = getStatVFS((fs::path(disk_path) / "data/").string());
    else
        fs = getStatVFS(disk_path);
    UInt64 total_size = fs.f_blocks * fs.f_frsize;
    if (total_size < keep_free_space_bytes)
        return 0;
    return total_size - keep_free_space_bytes;
}

UInt64 DiskLocal::getTotalSpace() const
{
    if (broken)
        return 0;
    return getTotalSpaceByName(name, disk_path, keep_free_space_bytes);
}

UInt64 DiskLocal::getAvailableSpace() const
{
    if (broken)
        return 0;
    /// we use f_bavail, because part of b_free space is
    /// available for superuser only and for system purposes
    struct statvfs fs;
    if (name == "default") /// for default disk we get space from path/data/
        fs = getStatVFS((fs::path(disk_path) / "data/").string());
    else
        fs = getStatVFS(disk_path);
    UInt64 total_size = fs.f_bavail * fs.f_frsize;
    if (total_size < keep_free_space_bytes)
        return 0;
    return total_size - keep_free_space_bytes;
}

UInt64 DiskLocal::getUnreservedSpace() const
{
    std::lock_guard lock(DiskLocal::reservation_mutex);
    auto available_space = getAvailableSpace();
    available_space -= std::min(available_space, reserved_bytes);
    return available_space;
}

bool DiskLocal::exists(const String & path) const
{
    return fs::exists(fs::path(disk_path) / path);
}

bool DiskLocal::isFile(const String & path) const
{
    return fs::is_regular_file(fs::path(disk_path) / path);
}

bool DiskLocal::isDirectory(const String & path) const
{
    return fs::is_directory(fs::path(disk_path) / path);
}

size_t DiskLocal::getFileSize(const String & path) const
{
    return fs::file_size(fs::path(disk_path) / path);
}

void DiskLocal::createDirectory(const String & path)
{
    fs::create_directory(fs::path(disk_path) / path);
}

void DiskLocal::createDirectories(const String & path)
{
    fs::create_directories(fs::path(disk_path) / path);
}

void DiskLocal::clearDirectory(const String & path)
{
    for (const auto & entry : fs::directory_iterator(fs::path(disk_path) / path))
        fs::remove(entry.path());
}

void DiskLocal::moveDirectory(const String & from_path, const String & to_path)
{
    fs::rename(fs::path(disk_path) / from_path, fs::path(disk_path) / to_path);
}

DiskDirectoryIteratorPtr DiskLocal::iterateDirectory(const String & path)
{
<<<<<<< HEAD
    fs::path meta_path = fs::path(disk_path) / path;
    if (fs::exists(meta_path) && fs::is_directory(meta_path))
        return std::make_unique<DiskLocalDirectoryIterator>(disk_path, path);
    else
        return std::make_unique<DiskLocalDirectoryIterator>();
=======
    if (broken)
        return std::make_unique<DiskMemoryDirectoryIterator>(std::vector<fs::path>{});
    return std::make_unique<DiskLocalDirectoryIterator>(disk_path, path);
>>>>>>> 52b92c09
}

void DiskLocal::moveFile(const String & from_path, const String & to_path)
{
    fs::rename(fs::path(disk_path) / from_path, fs::path(disk_path) / to_path);
}

void DiskLocal::replaceFile(const String & from_path, const String & to_path)
{
    fs::path from_file = fs::path(disk_path) / from_path;
    fs::path to_file = fs::path(disk_path) / to_path;
    fs::rename(from_file, to_file);
}

std::unique_ptr<ReadBufferFromFileBase> DiskLocal::readFile(const String & path, const ReadSettings & settings, std::optional<size_t> read_hint, std::optional<size_t> file_size) const
{
    if (!file_size.has_value())
        file_size = fileSizeSafe(fs::path(disk_path) / path);
    return createReadBufferFromFileBase(fs::path(disk_path) / path, settings, read_hint, file_size);
}

std::unique_ptr<WriteBufferFromFileBase> DiskLocal::writeFile(const String & path, size_t buf_size, WriteMode mode)
{
    int flags = (mode == WriteMode::Append) ? (O_APPEND | O_CREAT | O_WRONLY) : -1;
    return std::make_unique<WriteBufferFromFile>(fs::path(disk_path) / path, buf_size, flags);
}

void DiskLocal::removeFile(const String & path)
{
    auto fs_path = fs::path(disk_path) / path;
    if (0 != unlink(fs_path.c_str()))
        throwFromErrnoWithPath("Cannot unlink file " + fs_path.string(), fs_path, ErrorCodes::CANNOT_UNLINK);
}

void DiskLocal::removeFileIfExists(const String & path)
{
    auto fs_path = fs::path(disk_path) / path;
    if (0 != unlink(fs_path.c_str()) && errno != ENOENT)
        throwFromErrnoWithPath("Cannot unlink file " + fs_path.string(), fs_path, ErrorCodes::CANNOT_UNLINK);
}

void DiskLocal::removeDirectory(const String & path)
{
    auto fs_path = fs::path(disk_path) / path;
    if (0 != rmdir(fs_path.c_str()))
        throwFromErrnoWithPath("Cannot rmdir " + fs_path.string(), fs_path, ErrorCodes::CANNOT_RMDIR);
}

void DiskLocal::removeRecursive(const String & path)
{
    fs::remove_all(fs::path(disk_path) / path);
}

void DiskLocal::listFiles(const String & path, std::vector<String> & file_names)
{
    file_names.clear();
    for (const auto & entry : fs::directory_iterator(fs::path(disk_path) / path))
        file_names.emplace_back(entry.path().filename());
}

void DiskLocal::setLastModified(const String & path, const Poco::Timestamp & timestamp)
{
    FS::setModificationTime(fs::path(disk_path) / path, timestamp.epochTime());
}

Poco::Timestamp DiskLocal::getLastModified(const String & path)
{
    return FS::getModificationTimestamp(fs::path(disk_path) / path);
}

void DiskLocal::createHardLink(const String & src_path, const String & dst_path)
{
    DB::createHardLink(fs::path(disk_path) / src_path, fs::path(disk_path) / dst_path);
}

void DiskLocal::truncateFile(const String & path, size_t size)
{
    int res = truncate((fs::path(disk_path) / path).string().data(), size);
    if (-1 == res)
        throwFromErrnoWithPath("Cannot truncate file " + path, path, ErrorCodes::CANNOT_TRUNCATE_FILE);
}

void DiskLocal::createFile(const String & path)
{
    FS::createFile(fs::path(disk_path) / path);
}

void DiskLocal::setReadOnly(const String & path)
{
    fs::permissions(fs::path(disk_path) / path,
                    fs::perms::owner_write | fs::perms::group_write | fs::perms::others_write,
                    fs::perm_options::remove);
}

bool inline isSameDiskType(const IDisk & one, const IDisk & another)
{
    return typeid(one) == typeid(another);
}

void DiskLocal::copy(const String & from_path, const std::shared_ptr<IDisk> & to_disk, const String & to_path)
{
    if (isSameDiskType(*this, *to_disk))
    {
        fs::path to = fs::path(to_disk->getPath()) / to_path;
        fs::path from = fs::path(disk_path) / from_path;
        if (from_path.ends_with('/'))
            from = from.parent_path();
        if (fs::is_directory(from))
            to /= from.filename();

        fs::copy(from, to, fs::copy_options::recursive | fs::copy_options::overwrite_existing); /// Use more optimal way.
    }
    else
        copyThroughBuffers(from_path, to_disk, to_path); /// Base implementation.
}

SyncGuardPtr DiskLocal::getDirectorySyncGuard(const String & path) const
{
    return std::make_unique<LocalDirectorySyncGuard>(fs::path(disk_path) / path);
}

void DiskLocal::applyNewSettings(const Poco::Util::AbstractConfiguration & config, ContextPtr context, const String & config_prefix, const DisksMap &)
{
    String new_disk_path;
    UInt64 new_keep_free_space_bytes;

    loadDiskLocalConfig(name, config, config_prefix, context, new_disk_path, new_keep_free_space_bytes);

    if (disk_path != new_disk_path)
        throw Exception("Disk path can't be updated from config " + name, ErrorCodes::UNKNOWN_ELEMENT_IN_CONFIG);

    if (keep_free_space_bytes != new_keep_free_space_bytes)
        keep_free_space_bytes = new_keep_free_space_bytes;
}

bool DiskLocal::setupAndCheck()
{
    try
    {
        fs::create_directories(disk_path);
    }
    catch (...)
    {
        LOG_WARNING(logger, "Cannot create the directory of disk {} ({}).", name, disk_path);
        return false;
    }

    try
    {
        if (!FS::canRead(disk_path) || !FS::canWrite(disk_path))
        {
            LOG_WARNING(logger, "There is no RW access to disk {} ({}).", name, disk_path);
            return false;
        }
    }
    catch (...)
    {
        tryLogCurrentException("DiskLocal");
        return false;
    }

    String file_path = disk_path + ".check";
    const char * fpath = file_path.c_str();
    char errmsg[64];
    if (::access(fpath, F_OK) == 0)
    {
        if (::remove(fpath) != 0)
        {
            LOG_WARNING(logger, "Fail to delete test file. path = {}, errno = {}, err = {}.", fpath, errno, strerror_r(errno, errmsg, 64));
            return false;
        }
    }
    else
    {
        if (errno != ENOENT)
        {
            LOG_WARNING(logger, "Fail to access test file. path = {}, errno = {}, err = {}.", fpath, errno, strerror_r(errno, errmsg, 64));
            return false;
        }
    }
    int fd;
    if ((fd = ::open(fpath, O_RDWR | O_CREAT | O_SYNC, S_IRUSR | S_IWUSR)) < 0)
    {
        LOG_WARNING(logger, "Fail to create test file. path={}.", fpath);
        return false;
    }

    bool read_write_ok = true;
    if (disk_checker)
    {
        auto rw_test = [fd](char * buf, auto && func)
        {
            char * ptr = buf;
            auto buf_size = DiskLocalCheckThread::BUF_SIZE;
            size_t offset = 0;
            while (buf_size > 0)
            {
                ssize_t size = func(fd, ptr, buf_size, offset);
                if (size <= 0)
                {
                    if (errno != ENOSPC)
                        return false;
                }
                buf_size -= size;
                ptr += size;
                offset += size;
            }
            return true;
        };

        if (!rw_test(disk_checker->wbuf, ::pwrite))
        {
            LOG_WARNING(logger, "Fail to write test file. [file_name={}, err={}].", fpath, strerror_r(errno, errmsg, 64));
            read_write_ok = false;
        }
        else if (!rw_test(disk_checker->rbuf, ::pread))
        {
            LOG_WARNING(logger, "Fail to read test file. [file_name={}, err={}].", fpath, strerror_r(errno, errmsg, 64));
            read_write_ok = false;
        }
        else if (memcmp(disk_checker->wbuf, disk_checker->rbuf, DiskLocalCheckThread::BUF_SIZE) != 0)
        {
            LOG_WARNING(logger, "Inconsistent read and write over test file, [file_name = {}].", fpath);
            read_write_ok = false;
        }
    }
    if (::close(fd) != 0)
    {
        LOG_WARNING(logger, "Fail to close test file. [file_name={}].", fpath);
        return false;
    }
    if (::remove(fpath) != 0)
    {
        LOG_WARNING(logger, "Fail to delete test file. [err={}, path={}].", strerror_r(errno, errmsg, 64), fpath);
        return false;
    }
    return read_write_ok;
}

DiskLocal::DiskLocal(const String & name_, const String & path_, UInt64 keep_free_space_bytes_)
    : name(name_), disk_path(path_), keep_free_space_bytes(keep_free_space_bytes_), logger(&Poco::Logger::get("DiskLocal"))
{
}

DiskLocal::DiskLocal(
    const String & name_, const String & path_, UInt64 keep_free_space_bytes_, ContextPtr context, UInt64 local_disk_check_period_ms)
    : DiskLocal(name_, path_, keep_free_space_bytes_)
{
    if (local_disk_check_period_ms > 0)
    {
        disk_checker = std::make_unique<DiskLocalCheckThread>(this, context, local_disk_check_period_ms);
        pcg64_fast rng(randomSeed());
        std::generate_n(disk_checker->wbuf, DiskLocalCheckThread::BUF_SIZE, std::ref(rng));
    }
}

void DiskLocal::startup()
{
    broken = !setupAndCheck();
    if (disk_checker)
        disk_checker->startup();
}

void DiskLocal::shutdown()
{
    if (disk_checker)
        disk_checker->shutdown();
}

void registerDiskLocal(DiskFactory & factory)
{
    auto creator = [](const String & name,
                      const Poco::Util::AbstractConfiguration & config,
                      const String & config_prefix,
                      ContextPtr context,
                      const DisksMap & /*map*/) -> DiskPtr
    {
        String path;
        UInt64 keep_free_space_bytes;
        loadDiskLocalConfig(name, config, config_prefix, context, path, keep_free_space_bytes);
        std::shared_ptr<IDisk> disk
            = std::make_shared<DiskLocal>(name, path, keep_free_space_bytes, context, config.getUInt("local_disk_check_period_ms", 0));
        disk->startup();
        return std::make_shared<DiskRestartProxy>(disk);
    };
    factory.registerDiskType("local", creator);
}

}<|MERGE_RESOLUTION|>--- conflicted
+++ resolved
@@ -312,17 +312,11 @@
 
 DiskDirectoryIteratorPtr DiskLocal::iterateDirectory(const String & path)
 {
-<<<<<<< HEAD
     fs::path meta_path = fs::path(disk_path) / path;
-    if (fs::exists(meta_path) && fs::is_directory(meta_path))
+    if (!broken && fs::exists(meta_path) && fs::is_directory(meta_path))
         return std::make_unique<DiskLocalDirectoryIterator>(disk_path, path);
     else
         return std::make_unique<DiskLocalDirectoryIterator>();
-=======
-    if (broken)
-        return std::make_unique<DiskMemoryDirectoryIterator>(std::vector<fs::path>{});
-    return std::make_unique<DiskLocalDirectoryIterator>(disk_path, path);
->>>>>>> 52b92c09
 }
 
 void DiskLocal::moveFile(const String & from_path, const String & to_path)
