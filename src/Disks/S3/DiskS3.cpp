#include <Disks/S3/DiskS3.h>

#if USE_AWS_S3
#include "Disks/DiskFactory.h"

#include <bitset>
#include <random>
#include <utility>

#include <boost/algorithm/string.hpp>

#include <base/scope_guard_safe.h>
#include <base/unit.h>
#include <base/FnTraits.h>

#include <Common/checkStackSize.h>
#include <Common/createHardLink.h>
#include <Common/quoteString.h>
#include <Common/thread_local_rng.h>
#include <Common/getRandomASCIIString.h>
#include <Common/FileCacheFactory.h>
#include <Common/FileCache.h>

#include <Interpreters/Context.h>
#include <Interpreters/threadPoolCallbackRunner.h>
#include <IO/ReadBufferFromS3.h>
#include <IO/ReadBufferFromString.h>
#include <IO/ReadHelpers.h>
#include <IO/SeekAvoidingReadBuffer.h>
#include <IO/WriteBufferFromS3.h>
#include <IO/WriteHelpers.h>

#include <Disks/RemoteDisksCommon.h>
#include <Disks/IO/ReadBufferFromRemoteFSGather.h>
#include <Disks/IO/AsynchronousReadIndirectBufferFromRemoteFS.h>
#include <Disks/IO/ReadIndirectBufferFromRemoteFS.h>
#include <Disks/IO/WriteIndirectBufferFromRemoteFS.h>
#include <Disks/IO/ThreadPoolRemoteFSReader.h>
#include <Disks/S3/diskSettings.h>

#include <aws/s3/model/CopyObjectRequest.h>
#include <aws/s3/model/DeleteObjectsRequest.h>
#include <aws/s3/model/GetObjectRequest.h>
#include <aws/s3/model/ListObjectsV2Request.h>
#include <aws/s3/model/HeadObjectRequest.h>
#include <aws/s3/model/CreateMultipartUploadRequest.h>
#include <aws/s3/model/CompleteMultipartUploadRequest.h>
#include <aws/s3/model/UploadPartCopyRequest.h>
#include <aws/s3/model/AbortMultipartUploadRequest.h>


namespace DB
{

namespace ErrorCodes
{
    extern const int S3_ERROR;
    extern const int FILE_ALREADY_EXISTS;
    extern const int UNKNOWN_FORMAT;
    extern const int BAD_ARGUMENTS;
    extern const int LOGICAL_ERROR;
}

template <typename Result, typename Error>
void throwIfError(Aws::Utils::Outcome<Result, Error> & response)
{
    if (!response.IsSuccess())
    {
        const auto & err = response.GetError();
        throw Exception(std::to_string(static_cast<int>(err.GetErrorType())) + ": " + err.GetMessage(), ErrorCodes::S3_ERROR);
    }
}

template <typename Result, typename Error>
void throwIfError(const Aws::Utils::Outcome<Result, Error> & response)
{
    if (!response.IsSuccess())
    {
        const auto & err = response.GetError();
        throw Exception(err.GetMessage(), static_cast<int>(err.GetErrorType()));
    }
}
template <typename Result, typename Error>
void logIfError(Aws::Utils::Outcome<Result, Error> & response, Fn<String()> auto && msg)
{
    try
    {
        throwIfError(response);
    }
    catch (...)
    {
        tryLogCurrentException(__PRETTY_FUNCTION__, msg());
    }
}

template <typename Result, typename Error>
void logIfError(const Aws::Utils::Outcome<Result, Error> & response, Fn<String()> auto && msg)
{
    try
    {
        throwIfError(response);
    }
    catch (...)
    {
        tryLogCurrentException(__PRETTY_FUNCTION__, msg());
    }
}

DiskS3::DiskS3(
    String name_,
    String bucket_,
    String s3_root_path_,
    DiskPtr metadata_disk_,
    FileCachePtr cache_,
    ContextPtr context_,
    std::unique_ptr<Aws::S3::S3Client> client_,
    std::unique_ptr<DiskS3Settings> settings_)
    : IDiskRemote(name_, s3_root_path_, metadata_disk_, std::move(cache_), "DiskS3", settings_->thread_pool_size)
    , bucket(std::move(bucket_))
    , current_settings(std::move(settings_))
    , current_client(std::move(client_))
    , context(context_)
{
}

void DiskS3::removeFromRemoteFS(const std::vector<String> & paths)
{
    auto settings = current_settings.get();
    auto client = current_client.get();

    size_t chunk_size_limit = settings->objects_chunk_size_to_delete;
    size_t current_position = 0;
    while (current_position < paths.size())
    {
        std::vector<Aws::S3::Model::ObjectIdentifier> current_chunk;
        String keys;
        for (; current_position < paths.size() && current_chunk.size() < chunk_size_limit; ++current_position)
        {
            Aws::S3::Model::ObjectIdentifier obj;
            obj.SetKey(paths[current_position]);
            current_chunk.push_back(obj);

            if (!keys.empty())
                keys += ", ";
            keys += paths[current_position];
        }

        LOG_TRACE(log, "Remove AWS keys {}", keys);
        Aws::S3::Model::Delete delkeys;
        delkeys.SetObjects(current_chunk);
        Aws::S3::Model::DeleteObjectsRequest request;
        request.SetBucket(bucket);
        request.SetDelete(delkeys);
        auto outcome = client->DeleteObjects(request);
        logIfError(outcome, [&](){return "Can't remove AWS keys: " + keys;});
    }
}

void DiskS3::moveFile(const String & from_path, const String & to_path)
{
    auto settings = current_settings.get();

    moveFile(from_path, to_path, settings->send_metadata);
}

void DiskS3::moveFile(const String & from_path, const String & to_path, bool send_metadata)
{
    if (exists(to_path))
        throw Exception("File already exists: " + to_path, ErrorCodes::FILE_ALREADY_EXISTS);

    if (send_metadata)
    {
        auto revision = ++revision_counter;
        const ObjectMetadata object_metadata {
            {"from_path", from_path},
            {"to_path", to_path}
        };
        createFileOperationObject("rename", revision, object_metadata);
    }
    metadata_disk->moveFile(from_path, to_path);
}

std::unique_ptr<ReadBufferFromFileBase> DiskS3::readFile(const String & path, const ReadSettings & read_settings, std::optional<size_t>, std::optional<size_t>) const
{
    auto settings = current_settings.get();
    auto metadata = readMetadata(path);

    LOG_TEST(log, "Read from file by path: {}. Existing S3 objects: {}",
        backQuote(metadata_disk->getPath() + path), metadata.remote_fs_objects.size());

    ReadSettings disk_read_settings{read_settings};
    if (cache)
    {
        if (IFileCache::isReadOnly())
            disk_read_settings.read_from_filesystem_cache_if_exists_otherwise_bypass_cache = true;

        disk_read_settings.remote_fs_cache = cache;
    }

    auto s3_impl = std::make_unique<ReadBufferFromS3Gather>(
<<<<<<< HEAD
        current_client.get(), bucket, metadata.remote_fs_root_path, metadata.remote_fs_objects,
        settings->s3_max_single_read_retries, disk_read_settings);
=======
        settings->client, bucket, metadata.remote_fs_root_path, metadata.remote_fs_objects,
        settings->s3_settings.max_single_read_retries, disk_read_settings);
>>>>>>> 7380a713

    if (read_settings.remote_fs_method == RemoteFSReadMethod::threadpool)
    {
        auto reader = getThreadPoolReader();
        return std::make_unique<AsynchronousReadIndirectBufferFromRemoteFS>(reader, disk_read_settings, std::move(s3_impl));
    }
    else
    {
        auto buf = std::make_unique<ReadIndirectBufferFromRemoteFS>(std::move(s3_impl));
        return std::make_unique<SeekAvoidingReadBuffer>(std::move(buf), settings->min_bytes_for_seek);
    }
}

std::unique_ptr<WriteBufferFromFileBase> DiskS3::writeFile(const String & path, size_t buf_size, WriteMode mode, const WriteSettings & write_settings)
{
    auto settings = current_settings.get();

    /// Path to store new S3 object.
    auto blob_name = getRandomASCIIString();

    std::optional<ObjectMetadata> object_metadata;
    if (settings->send_metadata)
    {
        auto revision = ++revision_counter;
        object_metadata = {
            {"path", path}
        };
        blob_name = "r" + revisionToString(revision) + "-file-" + blob_name;
    }

    LOG_TRACE(log, "{} to file by path: {}. S3 path: {}",
              mode == WriteMode::Rewrite ? "Write" : "Append", backQuote(metadata_disk->getPath() + path), remote_fs_root_path + blob_name);

    bool cache_on_write = cache
        && fs::path(path).extension() != ".tmp"
        && write_settings.enable_filesystem_cache_on_write_operations
        && FileCacheFactory::instance().getSettings(getCacheBasePath()).cache_on_write_operations;

    auto s3_buffer = std::make_unique<WriteBufferFromS3>(
        current_client.get(),
        bucket,
        fs::path(remote_fs_root_path) / blob_name,
        settings->s3_settings,
        std::move(object_metadata),
        buf_size, threadPoolCallbackRunner(getThreadPoolWriter()), cache_on_write ? cache : nullptr);

    auto create_metadata_callback = [this, path, blob_name, mode] (size_t count)
    {
        readOrCreateUpdateAndStoreMetadata(path, mode, false, [blob_name, count] (Metadata & metadata) { metadata.addObject(blob_name, count); return true; });
    };

    return std::make_unique<WriteIndirectBufferFromRemoteFS>(std::move(s3_buffer), std::move(create_metadata_callback), fs::path(remote_fs_root_path) / blob_name);
}

void DiskS3::createHardLink(const String & src_path, const String & dst_path)
{
    auto settings = current_settings.get();
    createHardLink(src_path, dst_path, settings->send_metadata);
}

void DiskS3::createHardLink(const String & src_path, const String & dst_path, bool send_metadata)
{
    /// We don't need to record hardlinks created to shadow folder.
    if (send_metadata && !dst_path.starts_with("shadow/"))
    {
        auto revision = ++revision_counter;
        const ObjectMetadata object_metadata {
            {"src_path", src_path},
            {"dst_path", dst_path}
        };
        createFileOperationObject("hardlink", revision, object_metadata);
    }

    IDiskRemote::createHardLink(src_path, dst_path);
}

void DiskS3::shutdown()
{
    auto settings = current_settings.get();
    auto client = current_client.get();
    /// This call stops any next retry attempts for ongoing S3 requests.
    /// If S3 request is failed and the method below is executed S3 client immediately returns the last failed S3 request outcome.
    /// If S3 is healthy nothing wrong will be happened and S3 requests will be processed in a regular way without errors.
    /// This should significantly speed up shutdown process if S3 is unhealthy.
    const_cast<Aws::S3::S3Client &>(*client).DisableRequestProcessing();
}

void DiskS3::createFileOperationObject(const String & operation_name, UInt64 revision, const DiskS3::ObjectMetadata & metadata)
{
    auto settings = current_settings.get();
    const String key = "operations/r" + revisionToString(revision) + "-" + operation_name;
    WriteBufferFromS3 buffer(
        current_client.get(),
        bucket,
        remote_fs_root_path + key,
        settings->s3_settings,
        metadata);

    buffer.write('0');
    buffer.finalize();
}

void DiskS3::startup()
{
    auto settings = current_settings.get();

    /// Need to be enabled if it was disabled during shutdown() call.
    const_cast<Aws::S3::S3Client &>(*current_client.get()).EnableRequestProcessing();

    if (!settings->send_metadata)
        return;

    LOG_INFO(log, "Starting up disk {}", name);

    restore();

    if (readSchemaVersion(bucket, remote_fs_root_path) < RESTORABLE_SCHEMA_VERSION)
        migrateToRestorableSchema();

    findLastRevision();

    LOG_INFO(log, "Disk {} started up", name);
}

void DiskS3::findLastRevision()
{
    /// Construct revision number from high to low bits.
    String revision;
    revision.reserve(64);
    for (int bit = 0; bit < 64; ++bit)
    {
        auto revision_prefix = revision + "1";

        LOG_TRACE(log, "Check object exists with revision prefix {}", revision_prefix);

        /// Check file or operation with such revision prefix exists.
        if (checkObjectExists(bucket, remote_fs_root_path + "r" + revision_prefix)
            || checkObjectExists(bucket, remote_fs_root_path + "operations/r" + revision_prefix))
            revision += "1";
        else
            revision += "0";
    }
    revision_counter = static_cast<UInt64>(std::bitset<64>(revision).to_ullong());
    LOG_INFO(log, "Found last revision number {} for disk {}", revision_counter, name);
}

int DiskS3::readSchemaVersion(const String & source_bucket, const String & source_path)
{
    int version = 0;
    if (!checkObjectExists(source_bucket, source_path + SCHEMA_VERSION_OBJECT))
        return version;

    auto settings = current_settings.get();
    ReadBufferFromS3 buffer(
        current_client.get(),
        source_bucket,
        source_path + SCHEMA_VERSION_OBJECT,
        settings->s3_settings.max_single_read_retries,
        context->getReadSettings());

    readIntText(version, buffer);

    return version;
}

void DiskS3::saveSchemaVersion(const int & version)
{
    auto settings = current_settings.get();

    WriteBufferFromS3 buffer(
        current_client.get(),
        bucket,
        remote_fs_root_path + SCHEMA_VERSION_OBJECT,
        settings->s3_settings);

    writeIntText(version, buffer);
    buffer.finalize();
}

void DiskS3::updateObjectMetadata(const String & key, const ObjectMetadata & metadata)
{
    copyObjectImpl(bucket, key, bucket, key, std::nullopt, metadata);
}

void DiskS3::migrateFileToRestorableSchema(const String & path)
{
    LOG_TRACE(log, "Migrate file {} to restorable schema", metadata_disk->getPath() + path);

    auto meta = readMetadata(path);

    for (const auto & [key, _] : meta.remote_fs_objects)
    {
        ObjectMetadata metadata {
            {"path", path}
        };
        updateObjectMetadata(remote_fs_root_path + key, metadata);
    }
}

void DiskS3::migrateToRestorableSchemaRecursive(const String & path, Futures & results)
{
    checkStackSize(); /// This is needed to prevent stack overflow in case of cyclic symlinks.

    LOG_TRACE(log, "Migrate directory {} to restorable schema", metadata_disk->getPath() + path);

    bool dir_contains_only_files = true;
    for (auto it = iterateDirectory(path); it->isValid(); it->next())
        if (isDirectory(it->path()))
        {
            dir_contains_only_files = false;
            break;
        }

    /// The whole directory can be migrated asynchronously.
    if (dir_contains_only_files)
    {
        auto result = getExecutor().execute([this, path]
             {
                 for (auto it = iterateDirectory(path); it->isValid(); it->next())
                     migrateFileToRestorableSchema(it->path());
             });

        results.push_back(std::move(result));
    }
    else
    {
        for (auto it = iterateDirectory(path); it->isValid(); it->next())
            if (!isDirectory(it->path()))
            {
                auto source_path = it->path();
                auto result = getExecutor().execute([this, source_path]
                    {
                        migrateFileToRestorableSchema(source_path);
                    });

                results.push_back(std::move(result));
            }
            else
                migrateToRestorableSchemaRecursive(it->path(), results);
    }
}

void DiskS3::migrateToRestorableSchema()
{
    try
    {
        LOG_INFO(log, "Start migration to restorable schema for disk {}", name);

        Futures results;

        for (const auto & root : data_roots)
            if (exists(root))
                migrateToRestorableSchemaRecursive(root + '/', results);

        for (auto & result : results)
            result.wait();
        for (auto & result : results)
            result.get();

        saveSchemaVersion(RESTORABLE_SCHEMA_VERSION);
    }
    catch (const Exception &)
    {
        tryLogCurrentException(log, fmt::format("Failed to migrate to restorable schema for disk {}", name));

        throw;
    }
}

bool DiskS3::checkObjectExists(const String & source_bucket, const String & prefix) const
{
    auto settings = current_settings.get();
    Aws::S3::Model::ListObjectsV2Request request;
    request.SetBucket(source_bucket);
    request.SetPrefix(prefix);
    request.SetMaxKeys(1);

    auto outcome = current_client.get()->ListObjectsV2(request);
    throwIfError(outcome);

    return !outcome.GetResult().GetContents().empty();
}

bool DiskS3::checkUniqueId(const String & id) const
{
    auto settings = current_settings.get();
    /// Check that we have right s3 and have access rights
    /// Actually interprets id as s3 object name and checks if it exists
    Aws::S3::Model::ListObjectsV2Request request;
    request.SetBucket(bucket);
    request.SetPrefix(id);

    auto outcome = current_client.get()->ListObjectsV2(request);
    throwIfError(outcome);

    Aws::Vector<Aws::S3::Model::Object> object_list = outcome.GetResult().GetContents();

    for (const auto & object : object_list)
        if (object.GetKey() == id)
            return true;
    return false;
}

Aws::S3::Model::HeadObjectResult DiskS3::headObject(const String & source_bucket, const String & key) const
{
    Aws::S3::Model::HeadObjectRequest request;
    request.SetBucket(source_bucket);
    request.SetKey(key);

    auto outcome = current_client.get()->HeadObject(request);
    throwIfError(outcome);

    return outcome.GetResultWithOwnership();
}

void DiskS3::listObjects(const String & source_bucket, const String & source_path, std::function<bool(const Aws::S3::Model::ListObjectsV2Result &)> callback) const
{
    auto settings = current_settings.get();
    auto client = current_client.get();
    Aws::S3::Model::ListObjectsV2Request request;
    request.SetBucket(source_bucket);
    request.SetPrefix(source_path);
    request.SetMaxKeys(settings->list_object_keys_size);

    Aws::S3::Model::ListObjectsV2Outcome outcome;
    do
    {
        outcome = client->ListObjectsV2(request);
        throwIfError(outcome);

        bool should_continue = callback(outcome.GetResult());

        if (!should_continue)
            break;

        request.SetContinuationToken(outcome.GetResult().GetNextContinuationToken());
    } while (outcome.GetResult().GetIsTruncated());
}

void DiskS3::copyObject(const String & src_bucket, const String & src_key, const String & dst_bucket, const String & dst_key,
    std::optional<Aws::S3::Model::HeadObjectResult> head) const
{
    if (head && (head->GetContentLength() >= static_cast<Int64>(5_GiB)))
        copyObjectMultipartImpl(src_bucket, src_key, dst_bucket, dst_key, head);
    else
        copyObjectImpl(src_bucket, src_key, dst_bucket, dst_key);
}

void DiskS3::copyObjectImpl(const String & src_bucket, const String & src_key, const String & dst_bucket, const String & dst_key,
    std::optional<Aws::S3::Model::HeadObjectResult> head,
    std::optional<std::reference_wrapper<const ObjectMetadata>> metadata) const
{
    auto settings = current_settings.get();
    auto client = current_client.get();
    Aws::S3::Model::CopyObjectRequest request;
    request.SetCopySource(src_bucket + "/" + src_key);
    request.SetBucket(dst_bucket);
    request.SetKey(dst_key);
    if (metadata)
    {
        request.SetMetadata(*metadata);
        request.SetMetadataDirective(Aws::S3::Model::MetadataDirective::REPLACE);
    }

    auto outcome = client->CopyObject(request);

    if (!outcome.IsSuccess() && outcome.GetError().GetExceptionName() == "EntityTooLarge")
    { // Can't come here with MinIO, MinIO allows single part upload for large objects.
        copyObjectMultipartImpl(src_bucket, src_key, dst_bucket, dst_key, head, metadata);
        return;
    }

    throwIfError(outcome);
}

void DiskS3::copyObjectMultipartImpl(const String & src_bucket, const String & src_key, const String & dst_bucket, const String & dst_key,
    std::optional<Aws::S3::Model::HeadObjectResult> head,
    std::optional<std::reference_wrapper<const ObjectMetadata>> metadata) const
{
    LOG_TRACE(log, "Multipart copy upload has created. Src Bucket: {}, Src Key: {}, Dst Bucket: {}, Dst Key: {}, Metadata: {}",
        src_bucket, src_key, dst_bucket, dst_key, metadata ? "REPLACE" : "NOT_SET");

    auto settings = current_settings.get();
    auto client = current_client.get();

    if (!head)
        head = headObject(src_bucket, src_key);

    size_t size = head->GetContentLength();

    String multipart_upload_id;

    {
        Aws::S3::Model::CreateMultipartUploadRequest request;
        request.SetBucket(dst_bucket);
        request.SetKey(dst_key);
        if (metadata)
            request.SetMetadata(*metadata);

        auto outcome = client->CreateMultipartUpload(request);

        throwIfError(outcome);

        multipart_upload_id = outcome.GetResult().GetUploadId();
    }

    std::vector<String> part_tags;

    size_t upload_part_size = settings->s3_settings.min_upload_part_size;
    for (size_t position = 0, part_number = 1; position < size; ++part_number, position += upload_part_size)
    {
        Aws::S3::Model::UploadPartCopyRequest part_request;
        part_request.SetCopySource(src_bucket + "/" + src_key);
        part_request.SetBucket(dst_bucket);
        part_request.SetKey(dst_key);
        part_request.SetUploadId(multipart_upload_id);
        part_request.SetPartNumber(part_number);
        part_request.SetCopySourceRange(fmt::format("bytes={}-{}", position, std::min(size, position + upload_part_size) - 1));

        auto outcome = client->UploadPartCopy(part_request);
        if (!outcome.IsSuccess())
        {
            Aws::S3::Model::AbortMultipartUploadRequest abort_request;
            abort_request.SetBucket(dst_bucket);
            abort_request.SetKey(dst_key);
            abort_request.SetUploadId(multipart_upload_id);
            client->AbortMultipartUpload(abort_request);
            // In error case we throw exception later with first error from UploadPartCopy
        }
        throwIfError(outcome);

        auto etag = outcome.GetResult().GetCopyPartResult().GetETag();
        part_tags.push_back(etag);
    }

    {
        Aws::S3::Model::CompleteMultipartUploadRequest req;
        req.SetBucket(dst_bucket);
        req.SetKey(dst_key);
        req.SetUploadId(multipart_upload_id);

        Aws::S3::Model::CompletedMultipartUpload multipart_upload;
        for (size_t i = 0; i < part_tags.size(); ++i)
        {
            Aws::S3::Model::CompletedPart part;
            multipart_upload.AddParts(part.WithETag(part_tags[i]).WithPartNumber(i + 1));
        }

        req.SetMultipartUpload(multipart_upload);

        auto outcome = client->CompleteMultipartUpload(req);

        throwIfError(outcome);

        LOG_TRACE(log, "Multipart copy upload has completed. Src Bucket: {}, Src Key: {}, Dst Bucket: {}, Dst Key: {}, "
            "Upload_id: {}, Parts: {}", src_bucket, src_key, dst_bucket, dst_key, multipart_upload_id, part_tags.size());
    }
}

struct DiskS3::RestoreInformation
{
    UInt64 revision = LATEST_REVISION;
    String source_bucket;
    String source_path;
    bool detached = false;
};

void DiskS3::readRestoreInformation(DiskS3::RestoreInformation & restore_information)
{
    const ReadSettings read_settings;
    auto buffer = metadata_disk->readFile(RESTORE_FILE_NAME, read_settings, 512);
    buffer->next();

    try
    {
        std::map<String, String> properties;

        while (buffer->hasPendingData())
        {
            String property;
            readText(property, *buffer);
            assertChar('\n', *buffer);

            auto pos = property.find('=');
            if (pos == String::npos || pos == 0 || pos == property.length())
                throw Exception(fmt::format("Invalid property {} in restore file", property), ErrorCodes::UNKNOWN_FORMAT);

            auto key = property.substr(0, pos);
            auto value = property.substr(pos + 1);

            auto it = properties.find(key);
            if (it != properties.end())
                throw Exception(fmt::format("Property key duplication {} in restore file", key), ErrorCodes::UNKNOWN_FORMAT);

            properties[key] = value;
        }

        for (const auto & [key, value] : properties)
        {
            ReadBufferFromString value_buffer (value);

            if (key == "revision")
                readIntText(restore_information.revision, value_buffer);
            else if (key == "source_bucket")
                readText(restore_information.source_bucket, value_buffer);
            else if (key == "source_path")
                readText(restore_information.source_path, value_buffer);
            else if (key == "detached")
                readBoolTextWord(restore_information.detached, value_buffer);
            else
                throw Exception(fmt::format("Unknown key {} in restore file", key), ErrorCodes::UNKNOWN_FORMAT);
        }
    }
    catch (const Exception &)
    {
        tryLogCurrentException(log, "Failed to read restore information");
        throw;
    }
}

void DiskS3::restore()
{
    if (!exists(RESTORE_FILE_NAME))
        return;

    try
    {
        RestoreInformation information;
        information.source_bucket = bucket;
        information.source_path = remote_fs_root_path;

        readRestoreInformation(information);
        if (information.revision == 0)
            information.revision = LATEST_REVISION;
        if (!information.source_path.ends_with('/'))
            information.source_path += '/';

        if (information.source_bucket == bucket)
        {
            /// In this case we need to additionally cleanup S3 from objects with later revision.
            /// Will be simply just restore to different path.
            if (information.source_path == remote_fs_root_path && information.revision != LATEST_REVISION)
                throw Exception("Restoring to the same bucket and path is allowed if revision is latest (0)", ErrorCodes::BAD_ARGUMENTS);

            /// This case complicates S3 cleanup in case of unsuccessful restore.
            if (information.source_path != remote_fs_root_path && remote_fs_root_path.starts_with(information.source_path))
                throw Exception("Restoring to the same bucket is allowed only if source path is not a sub-path of configured path in S3 disk", ErrorCodes::BAD_ARGUMENTS);
        }

        LOG_INFO(log, "Starting to restore disk {}. Revision: {}, Source bucket: {}, Source path: {}",
                 name, information.revision, information.source_bucket, information.source_path);

        if (readSchemaVersion(information.source_bucket, information.source_path) < RESTORABLE_SCHEMA_VERSION)
            throw Exception("Source bucket doesn't have restorable schema.", ErrorCodes::BAD_ARGUMENTS);

        LOG_INFO(log, "Removing old metadata...");

        bool cleanup_s3 = information.source_bucket != bucket || information.source_path != remote_fs_root_path;
        for (const auto & root : data_roots)
            if (exists(root))
                removeSharedRecursive(root + '/', !cleanup_s3);

        restoreFiles(information);
        restoreFileOperations(information);

        metadata_disk->removeFile(RESTORE_FILE_NAME);

        saveSchemaVersion(RESTORABLE_SCHEMA_VERSION);

        LOG_INFO(log, "Restore disk {} finished", name);
    }
    catch (const Exception &)
    {
        tryLogCurrentException(log, fmt::format("Failed to restore disk {}", name));

        throw;
    }
}

void DiskS3::restoreFiles(const RestoreInformation & restore_information)
{
    LOG_INFO(log, "Starting restore files for disk {}", name);

    std::vector<std::future<void>> results;
    auto restore_files = [this, &restore_information, &results](auto list_result)
    {
        std::vector<String> keys;
        for (const auto & row : list_result.GetContents())
        {
            const String & key = row.GetKey();

            /// Skip file operations objects. They will be processed separately.
            if (key.find("/operations/") != String::npos)
                continue;

            const auto [revision, _] = extractRevisionAndOperationFromKey(key);
            /// Filter early if it's possible to get revision from key.
            if (revision > restore_information.revision)
                continue;

            keys.push_back(key);
        }

        if (!keys.empty())
        {
            auto result = getExecutor().execute([this, &restore_information, keys]()
            {
                processRestoreFiles(restore_information.source_bucket, restore_information.source_path, keys);
            });

            results.push_back(std::move(result));
        }

        return true;
    };

    /// Execute.
    listObjects(restore_information.source_bucket, restore_information.source_path, restore_files);

    for (auto & result : results)
        result.wait();
    for (auto & result : results)
        result.get();

    LOG_INFO(log, "Files are restored for disk {}", name);
}

void DiskS3::processRestoreFiles(const String & source_bucket, const String & source_path, Strings keys)
{
    for (const auto & key : keys)
    {
        auto head_result = headObject(source_bucket, key);
        auto object_metadata = head_result.GetMetadata();

        /// Restore file if object has 'path' in metadata.
        auto path_entry = object_metadata.find("path");
        if (path_entry == object_metadata.end())
        {
            /// Such keys can remain after migration, we can skip them.
            LOG_WARNING(log, "Skip key {} because it doesn't have 'path' in metadata", key);
            continue;
        }

        const auto & path = path_entry->second;

        createDirectories(directoryPath(path));
        auto relative_key = shrinkKey(source_path, key);

        /// Copy object if we restore to different bucket / path.
        if (bucket != source_bucket || remote_fs_root_path != source_path)
            copyObject(source_bucket, key, bucket, remote_fs_root_path + relative_key, head_result);

        auto updater = [relative_key, head_result] (Metadata & metadata)
        {
            metadata.addObject(relative_key, head_result.GetContentLength());
            return true;
        };

        createUpdateAndStoreMetadata(path, false, updater);

        LOG_TRACE(log, "Restored file {}", path);
    }
}

void DiskS3::restoreFileOperations(const RestoreInformation & restore_information)
{
    auto settings = current_settings.get();

    LOG_INFO(log, "Starting restore file operations for disk {}", name);

    /// Enable recording file operations if we restore to different bucket / path.
    bool send_metadata = bucket != restore_information.source_bucket || remote_fs_root_path != restore_information.source_path;

    std::set<String> renames;
    auto restore_file_operations = [this, &restore_information, &renames, &send_metadata](auto list_result)
    {
        const String rename = "rename";
        const String hardlink = "hardlink";

        for (const auto & row : list_result.GetContents())
        {
            const String & key = row.GetKey();

            const auto [revision, operation] = extractRevisionAndOperationFromKey(key);
            if (revision == UNKNOWN_REVISION)
            {
                LOG_WARNING(log, "Skip key {} with unknown revision", key);
                continue;
            }

            /// S3 ensures that keys will be listed in ascending UTF-8 bytes order (revision order).
            /// We can stop processing if revision of the object is already more than required.
            if (revision > restore_information.revision)
                return false;

            /// Keep original revision if restore to different bucket / path.
            if (send_metadata)
                revision_counter = revision - 1;

            auto object_metadata = headObject(restore_information.source_bucket, key).GetMetadata();
            if (operation == rename)
            {
                auto from_path = object_metadata["from_path"];
                auto to_path = object_metadata["to_path"];
                if (exists(from_path))
                {
                    moveFile(from_path, to_path, send_metadata);
                    LOG_TRACE(log, "Revision {}. Restored rename {} -> {}", revision, from_path, to_path);

                    if (restore_information.detached && isDirectory(to_path))
                    {
                        /// Sometimes directory paths are passed without trailing '/'. We should keep them in one consistent way.
                        if (!from_path.ends_with('/'))
                            from_path += '/';
                        if (!to_path.ends_with('/'))
                            to_path += '/';

                        /// Always keep latest actual directory path to avoid 'detaching' not existing paths.
                        auto it = renames.find(from_path);
                        if (it != renames.end())
                            renames.erase(it);

                        renames.insert(to_path);
                    }
                }
            }
            else if (operation == hardlink)
            {
                auto src_path = object_metadata["src_path"];
                auto dst_path = object_metadata["dst_path"];
                if (exists(src_path))
                {
                    createDirectories(directoryPath(dst_path));
                    createHardLink(src_path, dst_path, send_metadata);
                    LOG_TRACE(log, "Revision {}. Restored hardlink {} -> {}", revision, src_path, dst_path);
                }
            }
        }

        return true;
    };

    /// Execute.
    listObjects(restore_information.source_bucket, restore_information.source_path + "operations/", restore_file_operations);

    if (restore_information.detached)
    {
        Strings not_finished_prefixes{"tmp_", "delete_tmp_", "attaching_", "deleting_"};

        for (const auto & path : renames)
        {
            /// Skip already detached parts.
            if (path.find("/detached/") != std::string::npos)
                continue;

            /// Skip not finished parts. They shouldn't be in 'detached' directory, because CH wouldn't be able to finish processing them.
            fs::path directory_path(path);
            auto directory_name = directory_path.parent_path().filename().string();

            auto predicate = [&directory_name](String & prefix) { return directory_name.starts_with(prefix); };
            if (std::any_of(not_finished_prefixes.begin(), not_finished_prefixes.end(), predicate))
                continue;

            auto detached_path = pathToDetached(path);

            LOG_TRACE(log, "Move directory to 'detached' {} -> {}", path, detached_path);

            fs::path from_path = fs::path(path);
            fs::path to_path = fs::path(detached_path);
            if (path.ends_with('/'))
                to_path /= from_path.parent_path().filename();
            else
                to_path /= from_path.filename();

            /// to_path may exist and non-empty in case for example abrupt restart, so remove it before rename
            if (metadata_disk->exists(to_path))
                metadata_disk->removeRecursive(to_path);

            createDirectories(directoryPath(to_path));
            metadata_disk->moveDirectory(from_path, to_path);
        }
    }

    LOG_INFO(log, "File operations restored for disk {}", name);
}

std::tuple<UInt64, String> DiskS3::extractRevisionAndOperationFromKey(const String & key)
{
    String revision_str;
    String operation;

    re2::RE2::FullMatch(key, key_regexp, &revision_str, &operation);

    return {(revision_str.empty() ? UNKNOWN_REVISION : static_cast<UInt64>(std::bitset<64>(revision_str).to_ullong())), operation};
}

String DiskS3::shrinkKey(const String & path, const String & key)
{
    if (!key.starts_with(path))
        throw Exception("The key " + key + " prefix mismatch with given " + path, ErrorCodes::LOGICAL_ERROR);

    return key.substr(path.length());
}

String DiskS3::revisionToString(UInt64 revision)
{
    return std::bitset<64>(revision).to_string();
}

String DiskS3::pathToDetached(const String & source_path)
{
    if (source_path.ends_with('/'))
        return fs::path(source_path).parent_path().parent_path() / "detached/";
    return fs::path(source_path).parent_path() / "detached/";
}

void DiskS3::onFreeze(const String & path)
{
    createDirectories(path);
    auto revision_file_buf = metadata_disk->writeFile(path + "revision.txt", 32);
    writeIntText(revision_counter.load(), *revision_file_buf);
    revision_file_buf->finalize();
}

void DiskS3::applyNewSettings(const Poco::Util::AbstractConfiguration & config, ContextPtr context_, const String &, const DisksMap &)
{
    auto new_settings = getSettings(config, "storage_configuration.disks." + name, context_);
    auto new_client = getClient(config, "storage_configuration.disks." + name, context_);

    current_settings.set(std::move(new_settings));
    current_client.set(std::move(new_client));

    if (AsyncExecutor * exec = dynamic_cast<AsyncExecutor*>(&getExecutor()))
        exec->setMaxThreads(current_settings.get()->thread_pool_size);
}

DiskS3Settings::DiskS3Settings(
<<<<<<< HEAD
    size_t s3_max_single_read_retries_,
    size_t s3_min_upload_part_size_,
    size_t s3_upload_part_size_multiply_factor_,
    size_t s3_upload_part_size_multiply_parts_count_threshold_,
    size_t s3_max_single_part_upload_size_,
=======
    const std::shared_ptr<Aws::S3::S3Client> & client_,
    const S3Settings::ReadWriteSettings & s3_settings_,
>>>>>>> 7380a713
    size_t min_bytes_for_seek_,
    bool send_metadata_,
    int thread_pool_size_,
    int list_object_keys_size_,
    int objects_chunk_size_to_delete_)
<<<<<<< HEAD
    : s3_max_single_read_retries(s3_max_single_read_retries_)
    , s3_min_upload_part_size(s3_min_upload_part_size_)
    , s3_upload_part_size_multiply_factor(s3_upload_part_size_multiply_factor_)
    , s3_upload_part_size_multiply_parts_count_threshold(s3_upload_part_size_multiply_parts_count_threshold_)
    , s3_max_single_part_upload_size(s3_max_single_part_upload_size_)
=======
    : client(client_)
    , s3_settings(s3_settings_)
>>>>>>> 7380a713
    , min_bytes_for_seek(min_bytes_for_seek_)
    , send_metadata(send_metadata_)
    , thread_pool_size(thread_pool_size_)
    , list_object_keys_size(list_object_keys_size_)
    , objects_chunk_size_to_delete(objects_chunk_size_to_delete_)
{
}

}

#endif<|MERGE_RESOLUTION|>--- conflicted
+++ resolved
@@ -198,13 +198,8 @@
     }
 
     auto s3_impl = std::make_unique<ReadBufferFromS3Gather>(
-<<<<<<< HEAD
         current_client.get(), bucket, metadata.remote_fs_root_path, metadata.remote_fs_objects,
-        settings->s3_max_single_read_retries, disk_read_settings);
-=======
-        settings->client, bucket, metadata.remote_fs_root_path, metadata.remote_fs_objects,
-        settings->s3_settings.max_single_read_retries, disk_read_settings);
->>>>>>> 7380a713
+        settings->s3_settings.s3_max_single_read_retries, disk_read_settings);
 
     if (read_settings.remote_fs_method == RemoteFSReadMethod::threadpool)
     {
@@ -1042,31 +1037,13 @@
 }
 
 DiskS3Settings::DiskS3Settings(
-<<<<<<< HEAD
-    size_t s3_max_single_read_retries_,
-    size_t s3_min_upload_part_size_,
-    size_t s3_upload_part_size_multiply_factor_,
-    size_t s3_upload_part_size_multiply_parts_count_threshold_,
-    size_t s3_max_single_part_upload_size_,
-=======
-    const std::shared_ptr<Aws::S3::S3Client> & client_,
     const S3Settings::ReadWriteSettings & s3_settings_,
->>>>>>> 7380a713
     size_t min_bytes_for_seek_,
     bool send_metadata_,
     int thread_pool_size_,
     int list_object_keys_size_,
     int objects_chunk_size_to_delete_)
-<<<<<<< HEAD
-    : s3_max_single_read_retries(s3_max_single_read_retries_)
-    , s3_min_upload_part_size(s3_min_upload_part_size_)
-    , s3_upload_part_size_multiply_factor(s3_upload_part_size_multiply_factor_)
-    , s3_upload_part_size_multiply_parts_count_threshold(s3_upload_part_size_multiply_parts_count_threshold_)
-    , s3_max_single_part_upload_size(s3_max_single_part_upload_size_)
-=======
-    : client(client_)
-    , s3_settings(s3_settings_)
->>>>>>> 7380a713
+    : s3_settings(s3_settings_)
     , min_bytes_for_seek(min_bytes_for_seek_)
     , send_metadata(send_metadata_)
     , thread_pool_size(thread_pool_size_)
