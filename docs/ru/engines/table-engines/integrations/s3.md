--- conflicted
+++ resolved
@@ -82,13 +82,9 @@
 
 Необязательные настройки:
 -   `access_key_id` и `secret_access_key` — указывают учетные данные для использования с данной точкой приема запроса.
-<<<<<<< HEAD
 -   `use_environment_credentials` — если `true`, S3-клиент будет пытаться получить учетные данные из переменных среды и метаданных [Amazon EC2](https://ru.wikipedia.org/wiki/Amazon_EC2) для данной точки приема запроса. Значение по умолчанию — `false`.
 -   `use_insecure_imds_request` — признак, нужно ли использовать менее безопасное соединение при выполнении запроса к IMDS при получении учётных данных из метаданных Amazon EC2. Значение по умолчанию — `false`.
-=======
 -   `region` — название региона S3.
--   `use_environment_credentials` — если `true`, S3-клиент будет пытаться получить учетные данные из переменных среды и метаданных Amazon EC2 для данной точки приема запроса. Значение по умолчанию - `false`.
->>>>>>> 4a22924e
 -   `header` — добавляет указанный HTTP-заголовок к запросу на заданную точку приема запроса. Может быть определен несколько раз.
 -   `server_side_encryption_customer_key_base64` — устанавливает необходимые заголовки для доступа к объектам S3 с шифрованием SSE-C. 
 
