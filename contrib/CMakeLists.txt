--- conflicted
+++ resolved
@@ -330,14 +330,6 @@
 
 if (USE_FASTOPS)
     add_subdirectory (fastops-cmake)
-<<<<<<< HEAD
-endif()
-
-add_subdirectory(grpc-cmake)
-
-#if (USE_INTERNAL_ORC_LIBRARY)
-#    add_subdirectory(orc-cmake)
-#endif ()
-=======
-endif()
->>>>>>> 6e03cc22
+endif()
+
+add_subdirectory(grpc-cmake)